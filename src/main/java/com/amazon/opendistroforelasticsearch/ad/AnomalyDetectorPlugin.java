/*
 * Copyright 2020 Amazon.com, Inc. or its affiliates. All Rights Reserved.
 *
 * Licensed under the Apache License, Version 2.0 (the "License").
 * You may not use this file except in compliance with the License.
 * A copy of the License is located at
 *
 *     http://www.apache.org/licenses/LICENSE-2.0
 *
 * or in the "license" file accompanying this file. This file is distributed
 * on an "AS IS" BASIS, WITHOUT WARRANTIES OR CONDITIONS OF ANY KIND, either
 * express or implied. See the License for the specific language governing
 * permissions and limitations under the License.
 */

package com.amazon.opendistroforelasticsearch.ad;

import static java.util.Collections.unmodifiableList;

import java.security.AccessController;
import java.security.PrivilegedAction;
import java.time.Clock;
import java.util.Arrays;
import java.util.Collection;
import java.util.Collections;
import java.util.List;
import java.util.Map;
import java.util.function.Supplier;
import java.util.stream.Collectors;
import java.util.stream.Stream;

import org.apache.logging.log4j.LogManager;
import org.apache.logging.log4j.Logger;
import org.elasticsearch.SpecialPermission;
import org.elasticsearch.action.ActionRequest;
import org.elasticsearch.action.ActionResponse;
import org.elasticsearch.client.Client;
import org.elasticsearch.cluster.metadata.IndexNameExpressionResolver;
import org.elasticsearch.cluster.node.DiscoveryNodes;
import org.elasticsearch.cluster.service.ClusterService;
import org.elasticsearch.common.io.stream.NamedWriteableRegistry;
import org.elasticsearch.common.settings.ClusterSettings;
import org.elasticsearch.common.settings.IndexScopedSettings;
import org.elasticsearch.common.settings.Setting;
import org.elasticsearch.common.settings.Settings;
import org.elasticsearch.common.settings.SettingsFilter;
import org.elasticsearch.common.util.concurrent.EsExecutors;
import org.elasticsearch.common.xcontent.NamedXContentRegistry;
import org.elasticsearch.common.xcontent.XContentParser;
import org.elasticsearch.common.xcontent.XContentParserUtils;
import org.elasticsearch.env.Environment;
import org.elasticsearch.env.NodeEnvironment;
import org.elasticsearch.indices.SystemIndexDescriptor;
import org.elasticsearch.monitor.jvm.JvmService;
import org.elasticsearch.plugins.ActionPlugin;
import org.elasticsearch.plugins.Plugin;
import org.elasticsearch.plugins.ScriptPlugin;
import org.elasticsearch.plugins.SystemIndexPlugin;
import org.elasticsearch.repositories.RepositoriesService;
import org.elasticsearch.rest.RestController;
import org.elasticsearch.rest.RestHandler;
import org.elasticsearch.script.ScriptService;
import org.elasticsearch.threadpool.ExecutorBuilder;
import org.elasticsearch.threadpool.FixedExecutorBuilder;
import org.elasticsearch.threadpool.ThreadPool;
import org.elasticsearch.watcher.ResourceWatcherService;

import com.amazon.opendistroforelasticsearch.ad.breaker.ADCircuitBreakerService;
import com.amazon.opendistroforelasticsearch.ad.caching.CacheProvider;
import com.amazon.opendistroforelasticsearch.ad.caching.EntityCache;
import com.amazon.opendistroforelasticsearch.ad.caching.PriorityCache;
import com.amazon.opendistroforelasticsearch.ad.cluster.ADClusterEventListener;
import com.amazon.opendistroforelasticsearch.ad.cluster.HashRing;
import com.amazon.opendistroforelasticsearch.ad.cluster.MasterEventListener;
import com.amazon.opendistroforelasticsearch.ad.constant.CommonName;
import com.amazon.opendistroforelasticsearch.ad.dataprocessor.IntegerSensitiveSingleFeatureLinearUniformInterpolator;
import com.amazon.opendistroforelasticsearch.ad.dataprocessor.Interpolator;
import com.amazon.opendistroforelasticsearch.ad.dataprocessor.LinearUniformInterpolator;
import com.amazon.opendistroforelasticsearch.ad.dataprocessor.SingleFeatureLinearUniformInterpolator;
import com.amazon.opendistroforelasticsearch.ad.feature.FeatureManager;
import com.amazon.opendistroforelasticsearch.ad.feature.SearchFeatureDao;
import com.amazon.opendistroforelasticsearch.ad.indices.AnomalyDetectionIndices;
import com.amazon.opendistroforelasticsearch.ad.ml.CheckpointDao;
import com.amazon.opendistroforelasticsearch.ad.ml.EntityColdStarter;
import com.amazon.opendistroforelasticsearch.ad.ml.HybridThresholdingModel;
import com.amazon.opendistroforelasticsearch.ad.ml.ModelManager;
import com.amazon.opendistroforelasticsearch.ad.ml.ModelPartitioner;
import com.amazon.opendistroforelasticsearch.ad.model.AnomalyDetector;
import com.amazon.opendistroforelasticsearch.ad.model.AnomalyDetectorJob;
import com.amazon.opendistroforelasticsearch.ad.model.AnomalyResult;
import com.amazon.opendistroforelasticsearch.ad.model.DetectorInternalState;
import com.amazon.opendistroforelasticsearch.ad.rest.RestAnomalyDetectorJobAction;
import com.amazon.opendistroforelasticsearch.ad.rest.RestDeleteAnomalyDetectorAction;
import com.amazon.opendistroforelasticsearch.ad.rest.RestExecuteAnomalyDetectorAction;
import com.amazon.opendistroforelasticsearch.ad.rest.RestGetAnomalyDetectorAction;
import com.amazon.opendistroforelasticsearch.ad.rest.RestIndexAnomalyDetectorAction;
import com.amazon.opendistroforelasticsearch.ad.rest.RestSearchAnomalyDetectorAction;
import com.amazon.opendistroforelasticsearch.ad.rest.RestSearchAnomalyDetectorInfoAction;
import com.amazon.opendistroforelasticsearch.ad.rest.RestSearchAnomalyResultAction;
import com.amazon.opendistroforelasticsearch.ad.rest.RestStatsAnomalyDetectorAction;
import com.amazon.opendistroforelasticsearch.ad.settings.AnomalyDetectorSettings;
import com.amazon.opendistroforelasticsearch.ad.settings.EnabledSetting;
import com.amazon.opendistroforelasticsearch.ad.stats.ADStat;
import com.amazon.opendistroforelasticsearch.ad.stats.ADStats;
import com.amazon.opendistroforelasticsearch.ad.stats.StatNames;
import com.amazon.opendistroforelasticsearch.ad.stats.suppliers.CounterSupplier;
import com.amazon.opendistroforelasticsearch.ad.stats.suppliers.IndexStatusSupplier;
import com.amazon.opendistroforelasticsearch.ad.stats.suppliers.ModelsOnNodeSupplier;
import com.amazon.opendistroforelasticsearch.ad.stats.suppliers.SettableSupplier;
import com.amazon.opendistroforelasticsearch.ad.task.ADBatchTaskRunner;
import com.amazon.opendistroforelasticsearch.ad.task.ADTaskCacheManager;
import com.amazon.opendistroforelasticsearch.ad.task.ADTaskManager;
import com.amazon.opendistroforelasticsearch.ad.transport.ADBatchAnomalyResultAction;
import com.amazon.opendistroforelasticsearch.ad.transport.ADBatchAnomalyResultTransportAction;
import com.amazon.opendistroforelasticsearch.ad.transport.ADBatchTaskRemoteExecutionAction;
import com.amazon.opendistroforelasticsearch.ad.transport.ADBatchTaskRemoteExecutionTransportAction;
<<<<<<< HEAD
import com.amazon.opendistroforelasticsearch.ad.transport.ADCancelTaskAction;
import com.amazon.opendistroforelasticsearch.ad.transport.ADCancelTaskTransportAction;
=======
>>>>>>> 96411fe2
import com.amazon.opendistroforelasticsearch.ad.transport.ADResultBulkAction;
import com.amazon.opendistroforelasticsearch.ad.transport.ADResultBulkTransportAction;
import com.amazon.opendistroforelasticsearch.ad.transport.ADStatsNodesAction;
import com.amazon.opendistroforelasticsearch.ad.transport.ADStatsNodesTransportAction;
import com.amazon.opendistroforelasticsearch.ad.transport.ADTaskProfileAction;
import com.amazon.opendistroforelasticsearch.ad.transport.ADTaskProfileTransportAction;
import com.amazon.opendistroforelasticsearch.ad.transport.AnomalyDetectorJobAction;
import com.amazon.opendistroforelasticsearch.ad.transport.AnomalyDetectorJobTransportAction;
import com.amazon.opendistroforelasticsearch.ad.transport.AnomalyResultAction;
import com.amazon.opendistroforelasticsearch.ad.transport.AnomalyResultTransportAction;
import com.amazon.opendistroforelasticsearch.ad.transport.CronAction;
import com.amazon.opendistroforelasticsearch.ad.transport.CronTransportAction;
import com.amazon.opendistroforelasticsearch.ad.transport.DeleteAnomalyDetectorAction;
import com.amazon.opendistroforelasticsearch.ad.transport.DeleteAnomalyDetectorTransportAction;
import com.amazon.opendistroforelasticsearch.ad.transport.DeleteModelAction;
import com.amazon.opendistroforelasticsearch.ad.transport.DeleteModelTransportAction;
import com.amazon.opendistroforelasticsearch.ad.transport.EntityProfileAction;
import com.amazon.opendistroforelasticsearch.ad.transport.EntityProfileTransportAction;
import com.amazon.opendistroforelasticsearch.ad.transport.EntityResultAction;
import com.amazon.opendistroforelasticsearch.ad.transport.EntityResultTransportAction;
import com.amazon.opendistroforelasticsearch.ad.transport.GetAnomalyDetectorAction;
import com.amazon.opendistroforelasticsearch.ad.transport.GetAnomalyDetectorTransportAction;
import com.amazon.opendistroforelasticsearch.ad.transport.IndexAnomalyDetectorAction;
import com.amazon.opendistroforelasticsearch.ad.transport.IndexAnomalyDetectorTransportAction;
import com.amazon.opendistroforelasticsearch.ad.transport.ProfileAction;
import com.amazon.opendistroforelasticsearch.ad.transport.ProfileTransportAction;
import com.amazon.opendistroforelasticsearch.ad.transport.RCFPollingAction;
import com.amazon.opendistroforelasticsearch.ad.transport.RCFPollingTransportAction;
import com.amazon.opendistroforelasticsearch.ad.transport.RCFResultAction;
import com.amazon.opendistroforelasticsearch.ad.transport.RCFResultTransportAction;
import com.amazon.opendistroforelasticsearch.ad.transport.SearchAnomalyDetectorAction;
import com.amazon.opendistroforelasticsearch.ad.transport.SearchAnomalyDetectorInfoAction;
import com.amazon.opendistroforelasticsearch.ad.transport.SearchAnomalyDetectorInfoTransportAction;
import com.amazon.opendistroforelasticsearch.ad.transport.SearchAnomalyDetectorTransportAction;
import com.amazon.opendistroforelasticsearch.ad.transport.SearchAnomalyResultAction;
import com.amazon.opendistroforelasticsearch.ad.transport.SearchAnomalyResultTransportAction;
import com.amazon.opendistroforelasticsearch.ad.transport.StatsAnomalyDetectorAction;
import com.amazon.opendistroforelasticsearch.ad.transport.StatsAnomalyDetectorTransportAction;
import com.amazon.opendistroforelasticsearch.ad.transport.StopDetectorAction;
import com.amazon.opendistroforelasticsearch.ad.transport.StopDetectorTransportAction;
import com.amazon.opendistroforelasticsearch.ad.transport.ThresholdResultAction;
import com.amazon.opendistroforelasticsearch.ad.transport.ThresholdResultTransportAction;
import com.amazon.opendistroforelasticsearch.ad.transport.handler.AnomalyIndexHandler;
import com.amazon.opendistroforelasticsearch.ad.transport.handler.AnomalyResultBulkIndexHandler;
import com.amazon.opendistroforelasticsearch.ad.transport.handler.DetectionStateHandler;
import com.amazon.opendistroforelasticsearch.ad.transport.handler.MultiEntityResultHandler;
import com.amazon.opendistroforelasticsearch.ad.util.ClientUtil;
import com.amazon.opendistroforelasticsearch.ad.util.DiscoveryNodeFilterer;
import com.amazon.opendistroforelasticsearch.ad.util.IndexUtils;
import com.amazon.opendistroforelasticsearch.ad.util.Throttler;
import com.amazon.opendistroforelasticsearch.ad.util.ThrowingConsumerWrapper;
import com.amazon.opendistroforelasticsearch.jobscheduler.spi.JobSchedulerExtension;
import com.amazon.opendistroforelasticsearch.jobscheduler.spi.ScheduledJobParser;
import com.amazon.opendistroforelasticsearch.jobscheduler.spi.ScheduledJobRunner;
import com.amazon.randomcutforest.serialize.RandomCutForestSerDe;
import com.google.common.collect.ImmutableList;
import com.google.common.collect.ImmutableMap;
import com.google.gson.Gson;
import com.google.gson.GsonBuilder;

/**
 * Entry point of AD plugin.
 */
public class AnomalyDetectorPlugin extends Plugin implements ActionPlugin, ScriptPlugin, JobSchedulerExtension, SystemIndexPlugin {

    private static final Logger LOG = LogManager.getLogger(AnomalyDetectorPlugin.class);

    public static final String AD_BASE_URI = "/_opendistro/_anomaly_detection";
    public static final String AD_BASE_DETECTORS_URI = AD_BASE_URI + "/detectors";
    public static final String AD_THREAD_POOL_PREFIX = "opendistro.ad.";
    public static final String AD_THREAD_POOL_NAME = "ad-threadpool";
    public static final String AD_BATCH_TASK_THREAD_POOL_NAME = "ad-batch-task-threadpool";
    public static final String AD_JOB_TYPE = "opendistro_anomaly_detector";
    private static Gson gson;
    private AnomalyDetectionIndices anomalyDetectionIndices;
    private AnomalyDetectorRunner anomalyDetectorRunner;
    private Client client;
    private ClusterService clusterService;
    private ThreadPool threadPool;
    private ADStats adStats;
    private ClientUtil clientUtil;
    private DiscoveryNodeFilterer nodeFilter;
    private IndexUtils indexUtils;
    private DetectionStateHandler detectorStateHandler;
    private ADTaskCacheManager adTaskCacheManager;
    private ADTaskManager adTaskManager;
    private ADBatchTaskRunner adBatchTaskRunner;

    static {
        SpecialPermission.check();
        // gson intialization requires "java.lang.RuntimePermission" "accessDeclaredMembers" to
        // initialize ConstructorConstructor
        AccessController.doPrivileged((PrivilegedAction<Void>) AnomalyDetectorPlugin::initGson);
    }

    public AnomalyDetectorPlugin() {}

    @Override
    public List<RestHandler> getRestHandlers(
        Settings settings,
        RestController restController,
        ClusterSettings clusterSettings,
        IndexScopedSettings indexScopedSettings,
        SettingsFilter settingsFilter,
        IndexNameExpressionResolver indexNameExpressionResolver,
        Supplier<DiscoveryNodes> nodesInCluster
    ) {
        AnomalyIndexHandler<AnomalyResult> anomalyResultHandler = new AnomalyIndexHandler<AnomalyResult>(
            client,
            settings,
            threadPool,
            CommonName.ANOMALY_RESULT_INDEX_ALIAS,
            ThrowingConsumerWrapper.throwingConsumerWrapper(anomalyDetectionIndices::initAnomalyResultIndexDirectly),
            anomalyDetectionIndices::doesAnomalyResultIndexExist,
            this.clientUtil,
            this.indexUtils,
            clusterService
        );

        AnomalyDetectorJobRunner jobRunner = AnomalyDetectorJobRunner.getJobRunnerInstance();
        jobRunner.setClient(client);
        jobRunner.setClientUtil(clientUtil);
        jobRunner.setThreadPool(threadPool);
        jobRunner.setAnomalyResultHandler(anomalyResultHandler);
        jobRunner.setDetectionStateHandler(detectorStateHandler);
        jobRunner.setSettings(settings);
        jobRunner.setIndexUtil(anomalyDetectionIndices);

        RestGetAnomalyDetectorAction restGetAnomalyDetectorAction = new RestGetAnomalyDetectorAction();
        RestIndexAnomalyDetectorAction restIndexAnomalyDetectorAction = new RestIndexAnomalyDetectorAction(settings, clusterService);
        RestSearchAnomalyDetectorAction searchAnomalyDetectorAction = new RestSearchAnomalyDetectorAction();
        RestSearchAnomalyResultAction searchAnomalyResultAction = new RestSearchAnomalyResultAction();
        RestDeleteAnomalyDetectorAction deleteAnomalyDetectorAction = new RestDeleteAnomalyDetectorAction();
        RestExecuteAnomalyDetectorAction executeAnomalyDetectorAction = new RestExecuteAnomalyDetectorAction(
            settings,
            clusterService,
            anomalyDetectorRunner
        );
        RestStatsAnomalyDetectorAction statsAnomalyDetectorAction = new RestStatsAnomalyDetectorAction(adStats, this.nodeFilter);
        RestAnomalyDetectorJobAction anomalyDetectorJobAction = new RestAnomalyDetectorJobAction(settings, clusterService);
        RestSearchAnomalyDetectorInfoAction searchAnomalyDetectorInfoAction = new RestSearchAnomalyDetectorInfoAction();

        return ImmutableList
            .of(
                restGetAnomalyDetectorAction,
                restIndexAnomalyDetectorAction,
                searchAnomalyDetectorAction,
                searchAnomalyResultAction,
                deleteAnomalyDetectorAction,
                executeAnomalyDetectorAction,
                anomalyDetectorJobAction,
                statsAnomalyDetectorAction,
                searchAnomalyDetectorInfoAction
            );
    }

    private static Void initGson() {
        gson = new GsonBuilder().serializeSpecialFloatingPointValues().create();
        return null;
    }

    @Override
    public Collection<Object> createComponents(
        Client client,
        ClusterService clusterService,
        ThreadPool threadPool,
        ResourceWatcherService resourceWatcherService,
        ScriptService scriptService,
        NamedXContentRegistry xContentRegistry,
        Environment environment,
        NodeEnvironment nodeEnvironment,
        NamedWriteableRegistry namedWriteableRegistry,
        IndexNameExpressionResolver indexNameExpressionResolver,
        Supplier<RepositoriesService> repositoriesServiceSupplier
    ) {
        EnabledSetting.getInstance().init(clusterService);
        this.client = client;
        this.threadPool = threadPool;
        Settings settings = environment.settings();
        Throttler throttler = new Throttler(getClock());
        this.clientUtil = new ClientUtil(settings, client, throttler, threadPool);
        this.indexUtils = new IndexUtils(client, clientUtil, clusterService, indexNameExpressionResolver);
        this.nodeFilter = new DiscoveryNodeFilterer(clusterService);
        this.anomalyDetectionIndices = new AnomalyDetectionIndices(client, clusterService, threadPool, settings, nodeFilter);
        this.clusterService = clusterService;

        SingleFeatureLinearUniformInterpolator singleFeatureLinearUniformInterpolator =
            new IntegerSensitiveSingleFeatureLinearUniformInterpolator();
        Interpolator interpolator = new LinearUniformInterpolator(singleFeatureLinearUniformInterpolator);
        SearchFeatureDao searchFeatureDao = new SearchFeatureDao(
            client,
            xContentRegistry,
            interpolator,
            clientUtil,
            threadPool,
            settings,
            clusterService
        );

        JvmService jvmService = new JvmService(environment.settings());
        RandomCutForestSerDe rcfSerde = new RandomCutForestSerDe();
        CheckpointDao checkpoint = new CheckpointDao(
            client,
            clientUtil,
            CommonName.CHECKPOINT_INDEX_NAME,
            gson,
            rcfSerde,
            HybridThresholdingModel.class,
            getClock(),
            AnomalyDetectorSettings.HOURLY_MAINTENANCE,
            anomalyDetectionIndices,
            AnomalyDetectorSettings.MAX_BULK_CHECKPOINT_SIZE,
            AnomalyDetectorSettings.CHECKPOINT_BULK_PER_SECOND
        );

        double modelMaxSizePercent = AnomalyDetectorSettings.MODEL_MAX_SIZE_PERCENTAGE.get(settings);

        MemoryTracker memoryTracker = new MemoryTracker(
            jvmService,
            modelMaxSizePercent,
            AnomalyDetectorSettings.DESIRED_MODEL_SIZE_PERCENTAGE,
            clusterService,
            AnomalyDetectorSettings.NUM_SAMPLES_PER_TREE
        );

        ModelPartitioner modelPartitioner = new ModelPartitioner(
            AnomalyDetectorSettings.NUM_SAMPLES_PER_TREE,
            AnomalyDetectorSettings.NUM_TREES,
            nodeFilter,
            memoryTracker
        );

        NodeStateManager stateManager = new NodeStateManager(
            client,
            xContentRegistry,
            settings,
            clientUtil,
            getClock(),
            AnomalyDetectorSettings.HOURLY_MAINTENANCE,
            modelPartitioner
        );

        FeatureManager featureManager = new FeatureManager(
            searchFeatureDao,
            interpolator,
            getClock(),
            AnomalyDetectorSettings.MAX_TRAIN_SAMPLE,
            AnomalyDetectorSettings.MAX_SAMPLE_STRIDE,
            AnomalyDetectorSettings.TRAIN_SAMPLE_TIME_RANGE_IN_HOURS,
            AnomalyDetectorSettings.MIN_TRAIN_SAMPLES,
            AnomalyDetectorSettings.MAX_SHINGLE_PROPORTION_MISSING,
            AnomalyDetectorSettings.MAX_IMPUTATION_NEIGHBOR_DISTANCE,
            AnomalyDetectorSettings.PREVIEW_SAMPLE_RATE,
            AnomalyDetectorSettings.MAX_PREVIEW_SAMPLES,
            AnomalyDetectorSettings.HOURLY_MAINTENANCE,
            threadPool,
            AD_THREAD_POOL_NAME
        );

        EntityColdStarter entityColdStarter = new EntityColdStarter(
            getClock(),
            threadPool,
            stateManager,
            AnomalyDetectorSettings.NUM_SAMPLES_PER_TREE,
            AnomalyDetectorSettings.MULTI_ENTITY_NUM_TREES,
            AnomalyDetectorSettings.TIME_DECAY,
            AnomalyDetectorSettings.NUM_MIN_SAMPLES,
            AnomalyDetectorSettings.MAX_SAMPLE_STRIDE,
            AnomalyDetectorSettings.MAX_TRAIN_SAMPLE,
            interpolator,
            searchFeatureDao,
            AnomalyDetectorSettings.DEFAULT_MULTI_ENTITY_SHINGLE,
            AnomalyDetectorSettings.THRESHOLD_MIN_PVALUE,
            AnomalyDetectorSettings.THRESHOLD_MAX_RANK_ERROR,
            AnomalyDetectorSettings.THRESHOLD_MAX_SCORE,
            AnomalyDetectorSettings.THRESHOLD_NUM_LOGNORMAL_QUANTILES,
            AnomalyDetectorSettings.THRESHOLD_DOWNSAMPLES,
            AnomalyDetectorSettings.THRESHOLD_MAX_SAMPLES,
            featureManager,
            AnomalyDetectorSettings.HOURLY_MAINTENANCE,
            AnomalyDetectorSettings.MAX_SMALL_STATES,
            checkpoint,
            settings
        );

        ModelManager modelManager = new ModelManager(
            rcfSerde,
            checkpoint,
            gson,
            getClock(),
            AnomalyDetectorSettings.NUM_TREES,
            AnomalyDetectorSettings.NUM_SAMPLES_PER_TREE,
            AnomalyDetectorSettings.TIME_DECAY,
            AnomalyDetectorSettings.NUM_MIN_SAMPLES,
            AnomalyDetectorSettings.THRESHOLD_MIN_PVALUE,
            AnomalyDetectorSettings.THRESHOLD_MAX_RANK_ERROR,
            AnomalyDetectorSettings.THRESHOLD_MAX_SCORE,
            AnomalyDetectorSettings.THRESHOLD_NUM_LOGNORMAL_QUANTILES,
            AnomalyDetectorSettings.THRESHOLD_DOWNSAMPLES,
            AnomalyDetectorSettings.THRESHOLD_MAX_SAMPLES,
            HybridThresholdingModel.class,
            AnomalyDetectorSettings.MIN_PREVIEW_SIZE,
            AnomalyDetectorSettings.HOURLY_MAINTENANCE,
            AnomalyDetectorSettings.HOURLY_MAINTENANCE,
            entityColdStarter,
            modelPartitioner,
            featureManager,
            memoryTracker
        );

        EntityCache cache = new PriorityCache(
            checkpoint,
            AnomalyDetectorSettings.DEDICATED_CACHE_SIZE,
            AnomalyDetectorSettings.CHECKPOINT_TTL,
            AnomalyDetectorSettings.MAX_INACTIVE_ENTITIES,
            memoryTracker,
            modelManager,
            AnomalyDetectorSettings.MULTI_ENTITY_NUM_TREES,
            getClock(),
            clusterService,
            AnomalyDetectorSettings.HOURLY_MAINTENANCE,
            AnomalyDetectorSettings.NUM_MIN_SAMPLES,
            settings,
            threadPool,
            AnomalyDetectorSettings.MAX_CACHE_MISS_HANDLING_PER_SECOND.get(settings)
        );

        CacheProvider cacheProvider = new CacheProvider(cache);

        HashRing hashRing = new HashRing(nodeFilter, getClock(), settings);

        anomalyDetectorRunner = new AnomalyDetectorRunner(modelManager, featureManager, AnomalyDetectorSettings.MAX_PREVIEW_RESULTS);

        Map<String, ADStat<?>> stats = ImmutableMap
            .<String, ADStat<?>>builder()
            .put(StatNames.AD_EXECUTE_REQUEST_COUNT.getName(), new ADStat<>(false, new CounterSupplier()))
            .put(StatNames.AD_EXECUTE_FAIL_COUNT.getName(), new ADStat<>(false, new CounterSupplier()))
            .put(StatNames.AD_HC_EXECUTE_REQUEST_COUNT.getName(), new ADStat<>(false, new CounterSupplier()))
            .put(StatNames.AD_HC_EXECUTE_FAIL_COUNT.getName(), new ADStat<>(false, new CounterSupplier()))
            .put(StatNames.MODEL_INFORMATION.getName(), new ADStat<>(false, new ModelsOnNodeSupplier(modelManager, cacheProvider)))
            .put(
                StatNames.ANOMALY_DETECTORS_INDEX_STATUS.getName(),
                new ADStat<>(true, new IndexStatusSupplier(indexUtils, AnomalyDetector.ANOMALY_DETECTORS_INDEX))
            )
            .put(
                StatNames.ANOMALY_RESULTS_INDEX_STATUS.getName(),
                new ADStat<>(true, new IndexStatusSupplier(indexUtils, CommonName.ANOMALY_RESULT_INDEX_ALIAS))
            )
            .put(
                StatNames.MODELS_CHECKPOINT_INDEX_STATUS.getName(),
                new ADStat<>(true, new IndexStatusSupplier(indexUtils, CommonName.CHECKPOINT_INDEX_NAME))
            )
            .put(
                StatNames.ANOMALY_DETECTION_JOB_INDEX_STATUS.getName(),
                new ADStat<>(true, new IndexStatusSupplier(indexUtils, AnomalyDetectorJob.ANOMALY_DETECTOR_JOB_INDEX))
            )
            .put(
                StatNames.ANOMALY_DETECTION_STATE_STATUS.getName(),
                new ADStat<>(true, new IndexStatusSupplier(indexUtils, CommonName.DETECTION_STATE_INDEX))
            )
            .put(StatNames.DETECTOR_COUNT.getName(), new ADStat<>(true, new SettableSupplier()))
            .put(StatNames.HISTORICAL_SINGLE_ENTITY_DETECTOR_COUNT.getName(), new ADStat<>(true, new SettableSupplier()))
            .put(StatNames.AD_EXECUTING_BATCH_TASK_COUNT.getName(), new ADStat<>(false, new CounterSupplier()))
            .put(StatNames.AD_CANCELED_BATCH_TASK_COUNT.getName(), new ADStat<>(false, new CounterSupplier()))
            .put(StatNames.AD_TOTAL_BATCH_TASK_EXECUTION_COUNT.getName(), new ADStat<>(false, new CounterSupplier()))
            .put(StatNames.AD_BATCH_TASK_FAILURE_COUNT.getName(), new ADStat<>(false, new CounterSupplier()))
            .build();

        adStats = new ADStats(indexUtils, modelManager, stats);
        ADCircuitBreakerService adCircuitBreakerService = new ADCircuitBreakerService(jvmService).init();
        this.detectorStateHandler = new DetectionStateHandler(
            client,
            settings,
            threadPool,
            ThrowingConsumerWrapper.throwingConsumerWrapper(anomalyDetectionIndices::initDetectionStateIndex),
            anomalyDetectionIndices::doesDetectorStateIndexExist,
            this.clientUtil,
            this.indexUtils,
            clusterService,
            xContentRegistry,
            stateManager
        );

        MultiEntityResultHandler multiEntityResultHandler = new MultiEntityResultHandler(
            client,
            settings,
            threadPool,
            anomalyDetectionIndices,
            this.clientUtil,
            this.indexUtils,
            clusterService,
            stateManager
        );

        adTaskCacheManager = new ADTaskCacheManager(settings, clusterService, memoryTracker);
<<<<<<< HEAD
        adTaskManager = new ADTaskManager(
            settings,
            clusterService,
            client,
            xContentRegistry,
            anomalyDetectionIndices,
            nodeFilter,
            adTaskCacheManager
        );
=======
        adTaskManager = new ADTaskManager(settings, clusterService, client, xContentRegistry, anomalyDetectionIndices);
>>>>>>> 96411fe2
        AnomalyResultBulkIndexHandler anomalyResultBulkIndexHandler = new AnomalyResultBulkIndexHandler(
            client,
            settings,
            threadPool,
            ThrowingConsumerWrapper.throwingConsumerWrapper(anomalyDetectionIndices::initAnomalyResultIndexDirectly),
            anomalyDetectionIndices::doesAnomalyResultIndexExist,
            this.clientUtil,
            this.indexUtils,
            clusterService,
            anomalyDetectionIndices
        );
        adBatchTaskRunner = new ADBatchTaskRunner(
            settings,
            threadPool,
            clusterService,
            client,
            nodeFilter,
            indexNameExpressionResolver,
            adCircuitBreakerService,
            featureManager,
            adTaskManager,
            anomalyDetectionIndices,
            adStats,
            anomalyResultBulkIndexHandler,
            adTaskCacheManager
        );

        // return objects used by Guice to inject dependencies for e.g.,
        // transport action handler constructors
        return ImmutableList
            .of(
                anomalyDetectionIndices,
                anomalyDetectorRunner,
                searchFeatureDao,
                singleFeatureLinearUniformInterpolator,
                interpolator,
                gson,
                jvmService,
                hashRing,
                featureManager,
                modelManager,
                stateManager,
                new ADClusterEventListener(clusterService, hashRing, modelManager, nodeFilter),
                adCircuitBreakerService,
                adStats,
                new MasterEventListener(clusterService, threadPool, client, getClock(), clientUtil, nodeFilter),
                nodeFilter,
                detectorStateHandler,
                multiEntityResultHandler,
                checkpoint,
                modelPartitioner,
                cacheProvider,
                adTaskManager,
                adBatchTaskRunner
            );
    }

    /**
     * createComponents doesn't work for Clock as ES process cannot start
     * complaining it cannot find Clock instances for transport actions constructors.
     * @return a UTC clock
     */
    protected Clock getClock() {
        return Clock.systemUTC();
    }

    @Override
    public List<ExecutorBuilder<?>> getExecutorBuilders(Settings settings) {
        return ImmutableList
            .of(
                new FixedExecutorBuilder(
                    settings,
                    AD_THREAD_POOL_NAME,
                    Math.max(1, EsExecutors.allocatedProcessors(settings) / 4),
                    AnomalyDetectorSettings.AD_THEAD_POOL_QUEUE_SIZE,
                    AD_THREAD_POOL_PREFIX + AD_THREAD_POOL_NAME
                ),
                new FixedExecutorBuilder(
                    settings,
                    AD_BATCH_TASK_THREAD_POOL_NAME,
                    Math.max(1, EsExecutors.allocatedProcessors(settings) / 8),
                    AnomalyDetectorSettings.AD_THEAD_POOL_QUEUE_SIZE,
                    AD_THREAD_POOL_PREFIX + AD_BATCH_TASK_THREAD_POOL_NAME
                )
            );
    }

    @Override
    public List<Setting<?>> getSettings() {
        List<Setting<?>> enabledSetting = EnabledSetting.getInstance().getSettings();

        List<Setting<?>> systemSetting = ImmutableList
            .of(
                AnomalyDetectorSettings.MAX_SINGLE_ENTITY_ANOMALY_DETECTORS,
                AnomalyDetectorSettings.MAX_MULTI_ENTITY_ANOMALY_DETECTORS,
                AnomalyDetectorSettings.MAX_ANOMALY_FEATURES,
                AnomalyDetectorSettings.REQUEST_TIMEOUT,
                AnomalyDetectorSettings.DETECTION_INTERVAL,
                AnomalyDetectorSettings.DETECTION_WINDOW_DELAY,
                AnomalyDetectorSettings.AD_RESULT_HISTORY_ROLLOVER_PERIOD,
                AnomalyDetectorSettings.AD_RESULT_HISTORY_MAX_DOCS,
                AnomalyDetectorSettings.MAX_RETRY_FOR_UNRESPONSIVE_NODE,
                AnomalyDetectorSettings.COOLDOWN_MINUTES,
                AnomalyDetectorSettings.BACKOFF_MINUTES,
                AnomalyDetectorSettings.BACKOFF_INITIAL_DELAY,
                AnomalyDetectorSettings.MAX_RETRY_FOR_BACKOFF,
                AnomalyDetectorSettings.AD_RESULT_HISTORY_RETENTION_PERIOD,
                AnomalyDetectorSettings.MODEL_MAX_SIZE_PERCENTAGE,
                AnomalyDetectorSettings.MAX_ENTITIES_PER_QUERY,
                AnomalyDetectorSettings.MAX_ENTITIES_FOR_PREVIEW,
                AnomalyDetectorSettings.INDEX_PRESSURE_SOFT_LIMIT,
                AnomalyDetectorSettings.MAX_PRIMARY_SHARDS,
                AnomalyDetectorSettings.FILTER_BY_BACKEND_ROLES,
                AnomalyDetectorSettings.MAX_CACHE_MISS_HANDLING_PER_SECOND,
                AnomalyDetectorSettings.MAX_BATCH_TASK_PER_NODE,
                AnomalyDetectorSettings.BATCH_TASK_PIECE_INTERVAL_SECONDS,
                AnomalyDetectorSettings.MAX_OLD_AD_TASK_DOCS_PER_DETECTOR,
                AnomalyDetectorSettings.BATCH_TASK_PIECE_SIZE
            );
        return unmodifiableList(Stream.concat(enabledSetting.stream(), systemSetting.stream()).collect(Collectors.toList()));
    }

    @Override
    public List<NamedXContentRegistry.Entry> getNamedXContent() {
        return ImmutableList
            .of(
                AnomalyDetector.XCONTENT_REGISTRY,
                AnomalyResult.XCONTENT_REGISTRY,
                DetectorInternalState.XCONTENT_REGISTRY,
                AnomalyDetectorJob.XCONTENT_REGISTRY
            );
    }

    /*
     * Register action and handler so that transportClient can find proxy for action
     */
    @Override
    public List<ActionHandler<? extends ActionRequest, ? extends ActionResponse>> getActions() {
        return Arrays
            .asList(
                new ActionHandler<>(DeleteModelAction.INSTANCE, DeleteModelTransportAction.class),
                new ActionHandler<>(StopDetectorAction.INSTANCE, StopDetectorTransportAction.class),
                new ActionHandler<>(RCFResultAction.INSTANCE, RCFResultTransportAction.class),
                new ActionHandler<>(ThresholdResultAction.INSTANCE, ThresholdResultTransportAction.class),
                new ActionHandler<>(AnomalyResultAction.INSTANCE, AnomalyResultTransportAction.class),
                new ActionHandler<>(CronAction.INSTANCE, CronTransportAction.class),
                new ActionHandler<>(ADStatsNodesAction.INSTANCE, ADStatsNodesTransportAction.class),
                new ActionHandler<>(ProfileAction.INSTANCE, ProfileTransportAction.class),
                new ActionHandler<>(RCFPollingAction.INSTANCE, RCFPollingTransportAction.class),
                new ActionHandler<>(SearchAnomalyDetectorAction.INSTANCE, SearchAnomalyDetectorTransportAction.class),
                new ActionHandler<>(SearchAnomalyResultAction.INSTANCE, SearchAnomalyResultTransportAction.class),
                new ActionHandler<>(StatsAnomalyDetectorAction.INSTANCE, StatsAnomalyDetectorTransportAction.class),
                new ActionHandler<>(DeleteAnomalyDetectorAction.INSTANCE, DeleteAnomalyDetectorTransportAction.class),
                new ActionHandler<>(GetAnomalyDetectorAction.INSTANCE, GetAnomalyDetectorTransportAction.class),
                new ActionHandler<>(IndexAnomalyDetectorAction.INSTANCE, IndexAnomalyDetectorTransportAction.class),
                new ActionHandler<>(AnomalyDetectorJobAction.INSTANCE, AnomalyDetectorJobTransportAction.class),
                new ActionHandler<>(ADResultBulkAction.INSTANCE, ADResultBulkTransportAction.class),
                new ActionHandler<>(EntityResultAction.INSTANCE, EntityResultTransportAction.class),
                new ActionHandler<>(EntityProfileAction.INSTANCE, EntityProfileTransportAction.class),
                new ActionHandler<>(SearchAnomalyDetectorInfoAction.INSTANCE, SearchAnomalyDetectorInfoTransportAction.class),
                new ActionHandler<>(ADBatchAnomalyResultAction.INSTANCE, ADBatchAnomalyResultTransportAction.class),
<<<<<<< HEAD
                new ActionHandler<>(ADBatchTaskRemoteExecutionAction.INSTANCE, ADBatchTaskRemoteExecutionTransportAction.class),
                new ActionHandler<>(ADTaskProfileAction.INSTANCE, ADTaskProfileTransportAction.class),
                new ActionHandler<>(ADCancelTaskAction.INSTANCE, ADCancelTaskTransportAction.class)
=======
                new ActionHandler<>(ADBatchTaskRemoteExecutionAction.INSTANCE, ADBatchTaskRemoteExecutionTransportAction.class)
>>>>>>> 96411fe2
            );
    }

    @Override
    public String getJobType() {
        return AD_JOB_TYPE;
    }

    @Override
    public String getJobIndex() {
        return AnomalyDetectorJob.ANOMALY_DETECTOR_JOB_INDEX;
    }

    @Override
    public ScheduledJobRunner getJobRunner() {
        return AnomalyDetectorJobRunner.getJobRunnerInstance();
    }

    @Override
    public ScheduledJobParser getJobParser() {
        return (parser, id, jobDocVersion) -> {
            XContentParserUtils.ensureExpectedToken(XContentParser.Token.START_OBJECT, parser.nextToken(), parser);
            return AnomalyDetectorJob.parse(parser);
        };
    }

    @Override
    public Collection<SystemIndexDescriptor> getSystemIndexDescriptors(Settings settings) {
        return Collections
            .unmodifiableList(
                Arrays
                    .asList(
                        new SystemIndexDescriptor(AnomalyDetectionIndices.ALL_AD_RESULTS_INDEX_PATTERN, "anomaly result"),
                        new SystemIndexDescriptor(AnomalyDetector.ANOMALY_DETECTORS_INDEX, "detector definition"),
                        new SystemIndexDescriptor(AnomalyDetectorJob.ANOMALY_DETECTOR_JOB_INDEX, "detector job"),
                        new SystemIndexDescriptor(CommonName.CHECKPOINT_INDEX_NAME, "model checkpoint"),
                        new SystemIndexDescriptor(CommonName.DETECTION_STATE_INDEX, "detector information like total rcf updates")
                    )
            );
    }
}<|MERGE_RESOLUTION|>--- conflicted
+++ resolved
@@ -114,11 +114,8 @@
 import com.amazon.opendistroforelasticsearch.ad.transport.ADBatchAnomalyResultTransportAction;
 import com.amazon.opendistroforelasticsearch.ad.transport.ADBatchTaskRemoteExecutionAction;
 import com.amazon.opendistroforelasticsearch.ad.transport.ADBatchTaskRemoteExecutionTransportAction;
-<<<<<<< HEAD
 import com.amazon.opendistroforelasticsearch.ad.transport.ADCancelTaskAction;
 import com.amazon.opendistroforelasticsearch.ad.transport.ADCancelTaskTransportAction;
-=======
->>>>>>> 96411fe2
 import com.amazon.opendistroforelasticsearch.ad.transport.ADResultBulkAction;
 import com.amazon.opendistroforelasticsearch.ad.transport.ADResultBulkTransportAction;
 import com.amazon.opendistroforelasticsearch.ad.transport.ADStatsNodesAction;
@@ -514,7 +511,6 @@
         );
 
         adTaskCacheManager = new ADTaskCacheManager(settings, clusterService, memoryTracker);
-<<<<<<< HEAD
         adTaskManager = new ADTaskManager(
             settings,
             clusterService,
@@ -524,9 +520,6 @@
             nodeFilter,
             adTaskCacheManager
         );
-=======
-        adTaskManager = new ADTaskManager(settings, clusterService, client, xContentRegistry, anomalyDetectionIndices);
->>>>>>> 96411fe2
         AnomalyResultBulkIndexHandler anomalyResultBulkIndexHandler = new AnomalyResultBulkIndexHandler(
             client,
             settings,
@@ -688,13 +681,9 @@
                 new ActionHandler<>(EntityProfileAction.INSTANCE, EntityProfileTransportAction.class),
                 new ActionHandler<>(SearchAnomalyDetectorInfoAction.INSTANCE, SearchAnomalyDetectorInfoTransportAction.class),
                 new ActionHandler<>(ADBatchAnomalyResultAction.INSTANCE, ADBatchAnomalyResultTransportAction.class),
-<<<<<<< HEAD
                 new ActionHandler<>(ADBatchTaskRemoteExecutionAction.INSTANCE, ADBatchTaskRemoteExecutionTransportAction.class),
                 new ActionHandler<>(ADTaskProfileAction.INSTANCE, ADTaskProfileTransportAction.class),
                 new ActionHandler<>(ADCancelTaskAction.INSTANCE, ADCancelTaskTransportAction.class)
-=======
-                new ActionHandler<>(ADBatchTaskRemoteExecutionAction.INSTANCE, ADBatchTaskRemoteExecutionTransportAction.class)
->>>>>>> 96411fe2
             );
     }
 
