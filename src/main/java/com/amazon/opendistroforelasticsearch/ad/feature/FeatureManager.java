--- conflicted
+++ resolved
@@ -700,11 +700,7 @@
         }
     }
 
-<<<<<<< HEAD
-    public void getFeatureDataPoints(
-=======
     public void getFeatureDataPointsByBatch(
->>>>>>> 96411fe2
         AnomalyDetector detector,
         long startTime,
         long endTime,
@@ -737,10 +733,6 @@
         });
         shingle.clear();
 
-<<<<<<< HEAD
-        shingle.clear();
-=======
->>>>>>> 96411fe2
         getFullShingleEndTimes(endTime, detector.getDetectorIntervalInMilliseconds(), detector.getShingleSize())
             .mapToObj(time -> featuresMap.getOrDefault(time, new SimpleImmutableEntry<>(time, Optional.empty())))
             .forEach(e -> shingle.add(e));
