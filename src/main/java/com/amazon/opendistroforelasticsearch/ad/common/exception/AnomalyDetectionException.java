--- conflicted
+++ resolved
@@ -21,12 +21,9 @@
 public class AnomalyDetectionException extends RuntimeException {
 
     private String anomalyDetectorId;
-<<<<<<< HEAD
-=======
     // countedInStats will be used to tell whether the exception should be
     // counted in failure stats.
     private boolean countedInStats = true;
->>>>>>> 21418a4a
 
     public AnomalyDetectionException(String message) {
         super(message);
