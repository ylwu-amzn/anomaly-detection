--- conflicted
+++ resolved
@@ -257,24 +257,8 @@
             throw new IllegalArgumentException("Indices should be set");
         }
         this.indices = indices;
-<<<<<<< HEAD
-        int featureSize = input.readInt();
-        featureAttributes = new ArrayList<>();
-        for (int i = 0; i < featureSize; i++) {
-            String featureId = input.readString();
-            String featureName = input.readString();
-            Boolean enabled = input.readBoolean();
-            AggregationBuilder aggregation = input.readNamedWriteable(AggregationBuilder.class);
-            Feature feature = new Feature(featureId, featureName, enabled, aggregation);
-            featureAttributes.add(feature);
-        }
-//        featureAttributes = input.readList(Feature::new);
-
-        filterQuery = new MatchAllQueryBuilder(input);
-=======
         featureAttributes = input.readList(Feature::new);
         filterQuery = input.readNamedWriteable(QueryBuilder.class);
->>>>>>> c25e6305
         detectionInterval = IntervalTimeConfiguration.readFrom(input);
         windowDelay = IntervalTimeConfiguration.readFrom(input);
         Integer shingleSize = input.readInt();
@@ -285,28 +269,22 @@
         schemaVersion = input.readInt();
         this.categoryFields = input.readOptionalStringList();
         lastUpdateTime = input.readInstant();
-<<<<<<< HEAD
-        this.categoryFields = input.readOptionalStringList();
-=======
->>>>>>> c25e6305
         if (input.readBoolean()) {
             this.user = new User(input);
         } else {
             user = null;
         }
         if (input.readBoolean()) {
-<<<<<<< HEAD
             detectionDateRange = new DetectionDateRange(input);
         } else {
             detectionDateRange = null;
         }
         detectorType = input.readOptionalString();
-=======
+        if (input.readBoolean()) {
             this.uiMetadata = input.readMap();
         } else {
             this.uiMetadata = null;
         }
->>>>>>> c25e6305
     }
 
     public XContentBuilder toXContent(XContentBuilder builder) throws IOException {
@@ -321,38 +299,20 @@
         output.writeString(description);
         output.writeString(timeField);
         output.writeStringCollection(indices);
-<<<<<<< HEAD
-//        output.writeNamedWriteableList(featureAttributes);
-        output.writeInt(featureAttributes.size());
-
-        for (Feature feature : featureAttributes) {
-            output.writeString(feature.getId());
-            output.writeString(feature.getName());
-            output.writeBoolean(feature.getEnabled());
-            output.writeNamedWriteable(feature.getAggregation());
-        }
-        filterQuery.writeTo(output);
-=======
         output.writeList(featureAttributes);
         output.writeNamedWriteable(filterQuery);
->>>>>>> c25e6305
         detectionInterval.writeTo(output);
         windowDelay.writeTo(output);
         output.writeInt(shingleSize);
         output.writeInt(schemaVersion);
         output.writeOptionalStringCollection(categoryFields);
         output.writeInstant(lastUpdateTime);
-<<<<<<< HEAD
-        output.writeOptionalStringCollection(categoryFields);
-=======
->>>>>>> c25e6305
         if (user != null) {
             output.writeBoolean(true); // user exists
             user.writeTo(output);
         } else {
             output.writeBoolean(false); // user does not exist
         }
-<<<<<<< HEAD
         if (detectionDateRange != null) {
             output.writeBoolean(true); // detectionDateRange exists
             detectionDateRange.writeTo(output);
@@ -360,14 +320,12 @@
             output.writeBoolean(false); // detectionDateRange does not exist
         }
         output.writeOptionalString(detectorType);
-=======
         if (uiMetadata != null) {
             output.writeBoolean(true);
             output.writeMap(uiMetadata);
         } else {
             output.writeBoolean(false);
         }
->>>>>>> c25e6305
     }
 
     @Override
@@ -599,15 +557,10 @@
             && Objects.equal(getFilterQuery(), detector.getFilterQuery())
             && Objects.equal(getDetectionInterval(), detector.getDetectionInterval())
             && Objects.equal(getWindowDelay(), detector.getWindowDelay())
-<<<<<<< HEAD
-            && Objects.equal(getSchemaVersion(), detector.getSchemaVersion())
-            && Objects.equal(getDetectorType(), detector.getDetectorType())
-            && Objects.equal(getDetectionDateRange(), detector.getDetectionDateRange());
-=======
             && Objects.equal(getShingleSize(), detector.getShingleSize())
             && Objects.equal(getCategoryField(), detector.getCategoryField())
-            && Objects.equal(getUser(), detector.getUser());
->>>>>>> c25e6305
+            && Objects.equal(getUser(), detector.getUser())
+            && Objects.equal(getDetectionDateRange(), detector.getDetectionDateRange());
     }
 
     @Generated
