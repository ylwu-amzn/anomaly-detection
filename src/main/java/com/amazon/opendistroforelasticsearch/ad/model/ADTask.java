/*
 * Copyright 2020 Amazon.com, Inc. or its affiliates. All Rights Reserved.
 *
 * Licensed under the Apache License, Version 2.0 (the "License").
 * You may not use this file except in compliance with the License.
 * A copy of the License is located at
 *
 *     http://www.apache.org/licenses/LICENSE-2.0
 *
 * or in the "license" file accompanying this file. This file is distributed
 * on an "AS IS" BASIS, WITHOUT WARRANTIES OR CONDITIONS OF ANY KIND, either
 * express or implied. See the License for the specific language governing
 * permissions and limitations under the License.
 */

package com.amazon.opendistroforelasticsearch.ad.model;

import static org.elasticsearch.common.xcontent.XContentParserUtils.ensureExpectedToken;

import java.io.IOException;
import java.time.Instant;

import org.elasticsearch.common.io.stream.StreamInput;
import org.elasticsearch.common.io.stream.StreamOutput;
import org.elasticsearch.common.io.stream.Writeable;
import org.elasticsearch.common.xcontent.ToXContentObject;
import org.elasticsearch.common.xcontent.XContentBuilder;
import org.elasticsearch.common.xcontent.XContentParser;

import com.amazon.opendistroforelasticsearch.ad.annotation.Generated;
import com.amazon.opendistroforelasticsearch.ad.util.ParseUtils;
import com.google.common.base.Objects;

/**
 * One anomaly detection task means one detector starts to run until stopped.
 */
public class ADTask implements ToXContentObject, Writeable {

<<<<<<< HEAD
    public static final String DETECTION_STATE_INDEX = ".opendistro-anomaly-detection-state";

=======
>>>>>>> 96411fe2
    public static final String TASK_ID_FIELD = "task_id";
    public static final String LAST_UPDATE_TIME_FIELD = "last_update_time";
    public static final String STARTED_BY_FIELD = "started_by";
    public static final String STOPPED_BY_FIELD = "stopped_by";
    public static final String ERROR_FIELD = "error";
    public static final String STATE_FIELD = "state";
    public static final String DETECTOR_ID_FIELD = "detector_id";
    public static final String TASK_PROGRESS_FIELD = "task_progress";
    public static final String INIT_PROGRESS_FIELD = "init_progress";
    public static final String CURRENT_PIECE_FIELD = "current_piece";
    public static final String EXECUTION_START_TIME_FIELD = "execution_start_time";
    public static final String EXECUTION_END_TIME_FIELD = "execution_end_time";
    public static final String IS_LATEST_FIELD = "is_latest";
    public static final String TASK_TYPE_FIELD = "task_type";
    public static final String CHECKPOINT_ID_FIELD = "checkpoint_id";
    public static final String DETECTOR_FIELD = "detector";

    private String taskId = null;
    private Instant lastUpdateTime = null;
    private String startedBy = null;
    private String stoppedBy = null;
    private String error = null;
    private String state = null;
    private String detectorId = null;
    private Float taskProgress = null;
    private Float initProgress = null;
    private Instant currentPiece = null;
    private Instant executionStartTime = null;
    private Instant executionEndTime = null;
    private Boolean isLatest = null;
    private String taskType = null;
    private String checkpointId = null;
    private AnomalyDetector detector = null;

    private ADTask() {}

    public ADTask(StreamInput input) throws IOException {
        this.taskId = input.readOptionalString();
        this.taskType = input.readOptionalString();
        this.detectorId = input.readOptionalString();
        if (input.readBoolean()) {
            this.detector = new AnomalyDetector(input);
        } else {
            this.detector = null;
        }
        this.state = input.readOptionalString();
        this.taskProgress = input.readOptionalFloat();
        this.initProgress = input.readOptionalFloat();
        this.currentPiece = input.readOptionalInstant();
        this.executionStartTime = input.readOptionalInstant();
        this.executionEndTime = input.readOptionalInstant();
        this.isLatest = input.readOptionalBoolean();
        this.error = input.readOptionalString();
        this.checkpointId = input.readOptionalString();
        this.lastUpdateTime = input.readOptionalInstant();
        this.startedBy = input.readOptionalString();
        this.stoppedBy = input.readOptionalString();
    }

    @Override
    public void writeTo(StreamOutput out) throws IOException {
        out.writeOptionalString(taskId);
        out.writeOptionalString(taskType);
        out.writeOptionalString(detectorId);
        if (detector != null) {
            out.writeBoolean(true);
            detector.writeTo(out);
        } else {
            out.writeBoolean(false);
        }
        out.writeOptionalString(state);
        out.writeOptionalFloat(taskProgress);
        out.writeOptionalFloat(initProgress);
        out.writeOptionalInstant(currentPiece);
        out.writeOptionalInstant(executionStartTime);
        out.writeOptionalInstant(executionEndTime);
        out.writeOptionalBoolean(isLatest);
        out.writeOptionalString(error);
        out.writeOptionalString(checkpointId);
        out.writeOptionalInstant(lastUpdateTime);
        out.writeOptionalString(startedBy);
        out.writeOptionalString(stoppedBy);
    }

    public static Builder builder() {
        return new Builder();
    }

    public static class Builder {
        private String taskId = null;
        private String taskType = null;
        private String detectorId = null;
        private AnomalyDetector detector = null;
        private String state = null;
        private Float taskProgress = null;
        private Float initProgress = null;
        private Instant currentPiece = null;
        private Instant executionStartTime = null;
        private Instant executionEndTime = null;
        private Boolean isLatest = null;
        private String error = null;
        private String checkpointId = null;
        private Instant lastUpdateTime = null;
        private String startedBy = null;
        private String stoppedBy = null;

        public Builder() {}

        public Builder taskId(String taskId) {
            this.taskId = taskId;
            return this;
        }

        public Builder lastUpdateTime(Instant lastUpdateTime) {
            this.lastUpdateTime = lastUpdateTime;
            return this;
        }

        public Builder startedBy(String startedBy) {
            this.startedBy = startedBy;
            return this;
        }

        public Builder stoppedBy(String stoppedBy) {
            this.stoppedBy = stoppedBy;
            return this;
        }

        public Builder error(String error) {
            this.error = error;
            return this;
        }

        public Builder state(String state) {
            this.state = state;
            return this;
        }

        public Builder detectorId(String detectorId) {
            this.detectorId = detectorId;
            return this;
        }

        public Builder taskProgress(Float taskProgress) {
            this.taskProgress = taskProgress;
            return this;
        }

        public Builder initProgress(Float initProgress) {
            this.initProgress = initProgress;
            return this;
        }

        public Builder currentPiece(Instant currentPiece) {
            this.currentPiece = currentPiece;
            return this;
        }

        public Builder executionStartTime(Instant executionStartTime) {
            this.executionStartTime = executionStartTime;
            return this;
        }

        public Builder executionEndTime(Instant executionEndTime) {
            this.executionEndTime = executionEndTime;
            return this;
        }

        public Builder isLatest(Boolean isLatest) {
            this.isLatest = isLatest;
            return this;
        }

        public Builder taskType(String taskType) {
            this.taskType = taskType;
            return this;
        }

        public Builder checkpointId(String checkpointId) {
            this.checkpointId = checkpointId;
            return this;
        }

        public Builder detector(AnomalyDetector detector) {
            this.detector = detector;
            return this;
        }

        public ADTask build() {
            ADTask adTask = new ADTask();
            adTask.taskId = this.taskId;
            adTask.lastUpdateTime = this.lastUpdateTime;
            adTask.error = this.error;
            adTask.state = this.state;
            adTask.detectorId = this.detectorId;
            adTask.taskProgress = this.taskProgress;
            adTask.initProgress = this.initProgress;
            adTask.currentPiece = this.currentPiece;
            adTask.executionStartTime = this.executionStartTime;
            adTask.executionEndTime = this.executionEndTime;
            adTask.isLatest = this.isLatest;
            adTask.taskType = this.taskType;
            adTask.checkpointId = this.checkpointId;
            adTask.detector = this.detector;
            adTask.startedBy = this.startedBy;
            adTask.stoppedBy = this.stoppedBy;

            return adTask;
        }

    }

    @Override
    public XContentBuilder toXContent(XContentBuilder builder, Params params) throws IOException {
        XContentBuilder xContentBuilder = builder.startObject();
        if (taskId != null) {
            xContentBuilder.field(TASK_ID_FIELD, taskId);
        }
        if (lastUpdateTime != null) {
            xContentBuilder.field(LAST_UPDATE_TIME_FIELD, lastUpdateTime.toEpochMilli());
        }
        if (startedBy != null) {
            xContentBuilder.field(STARTED_BY_FIELD, startedBy);
        }
        if (stoppedBy != null) {
            xContentBuilder.field(STOPPED_BY_FIELD, stoppedBy);
        }
        if (error != null) {
            xContentBuilder.field(ERROR_FIELD, error);
        }
        if (state != null) {
            xContentBuilder.field(STATE_FIELD, state);
        }
        if (detectorId != null) {
            xContentBuilder.field(DETECTOR_ID_FIELD, detectorId);
        }
        if (taskProgress != null) {
            xContentBuilder.field(TASK_PROGRESS_FIELD, taskProgress);
        }
        if (initProgress != null) {
            xContentBuilder.field(INIT_PROGRESS_FIELD, initProgress);
        }
        if (currentPiece != null) {
            xContentBuilder.field(CURRENT_PIECE_FIELD, currentPiece.toEpochMilli());
        }
        if (executionStartTime != null) {
            xContentBuilder.field(EXECUTION_START_TIME_FIELD, executionStartTime.toEpochMilli());
        }
        if (executionEndTime != null) {
            xContentBuilder.field(EXECUTION_END_TIME_FIELD, executionEndTime.toEpochMilli());
        }
        if (isLatest != null) {
            xContentBuilder.field(IS_LATEST_FIELD, isLatest);
        }
        if (taskType != null) {
            xContentBuilder.field(TASK_TYPE_FIELD, taskType);
        }
        if (checkpointId != null) {
            xContentBuilder.field(CHECKPOINT_ID_FIELD, checkpointId);
        }
        if (detector != null) {
            xContentBuilder.field(DETECTOR_FIELD, detector);
        }
        return xContentBuilder.endObject();
    }

    public static ADTask parse(XContentParser parser) throws IOException {
        return parse(parser, null);
    }

    public static ADTask parse(XContentParser parser, String taskId) throws IOException {
        Instant lastUpdateTime = null;
        String startedBy = null;
        String stoppedBy = null;
        String error = null;
        String state = null;
        String detectorId = null;
        Float taskProgress = null;
        Float initProgress = null;
        Instant currentPiece = null;
        Instant executionStartTime = null;
        Instant executionEndTime = null;
        Boolean isLatest = null;
        String taskType = null;
        String checkpointId = null;
        AnomalyDetector detector = null;

        ensureExpectedToken(XContentParser.Token.START_OBJECT, parser.currentToken(), parser);
        while (parser.nextToken() != XContentParser.Token.END_OBJECT) {
            String fieldName = parser.currentName();
            parser.nextToken();

            switch (fieldName) {
                case LAST_UPDATE_TIME_FIELD:
                    lastUpdateTime = ParseUtils.toInstant(parser);
                    break;
                case STARTED_BY_FIELD:
                    startedBy = parser.text();
                    break;
                case STOPPED_BY_FIELD:
                    stoppedBy = parser.text();
                    break;
                case ERROR_FIELD:
                    error = parser.text();
                    break;
                case STATE_FIELD:
                    state = parser.text();
                    break;
                case DETECTOR_ID_FIELD:
                    detectorId = parser.text();
                    break;
                case TASK_PROGRESS_FIELD:
                    taskProgress = parser.floatValue();
                    break;
                case INIT_PROGRESS_FIELD:
                    initProgress = parser.floatValue();
                    break;
                case CURRENT_PIECE_FIELD:
                    currentPiece = ParseUtils.toInstant(parser);
                    break;
                case EXECUTION_START_TIME_FIELD:
                    executionStartTime = ParseUtils.toInstant(parser);
                    break;
                case EXECUTION_END_TIME_FIELD:
                    executionEndTime = ParseUtils.toInstant(parser);
                    break;
                case IS_LATEST_FIELD:
                    isLatest = parser.booleanValue();
                    break;
                case TASK_TYPE_FIELD:
                    taskType = parser.text();
                    break;
                case CHECKPOINT_ID_FIELD:
                    checkpointId = parser.text();
                    break;
                case DETECTOR_FIELD:
                    detector = AnomalyDetector.parse(parser);
                    break;
                default:
                    parser.skipChildren();
                    break;
            }
        }
        return new Builder()
            .taskId(taskId)
            .lastUpdateTime(lastUpdateTime)
            .startedBy(startedBy)
            .stoppedBy(stoppedBy)
            .error(error)
            .state(state)
            .detectorId(detectorId)
            .taskProgress(taskProgress)
            .initProgress(initProgress)
            .currentPiece(currentPiece)
            .executionStartTime(executionStartTime)
            .executionEndTime(executionEndTime)
            .isLatest(isLatest)
            .taskType(taskType)
            .checkpointId(checkpointId)
            .detector(detector)
            .build();
    }

    @Generated
    @Override
    public boolean equals(Object o) {
        if (this == o)
            return true;
        if (o == null || getClass() != o.getClass())
            return false;
        ADTask that = (ADTask) o;
        return Objects.equal(getTaskId(), that.getTaskId())
            && Objects.equal(getLastUpdateTime(), that.getLastUpdateTime())
            && Objects.equal(getStartedBy(), that.getStartedBy())
            && Objects.equal(getStoppedBy(), that.getStoppedBy())
            && Objects.equal(getError(), that.getError())
            && Objects.equal(getState(), that.getState())
            && Objects.equal(getDetectorId(), that.getDetectorId())
            && Objects.equal(getTaskProgress(), that.getTaskProgress())
            && Objects.equal(getInitProgress(), that.getInitProgress())
            && Objects.equal(getCurrentPiece(), that.getCurrentPiece())
            && Objects.equal(getExecutionStartTime(), that.getExecutionStartTime())
            && Objects.equal(getExecutionEndTime(), that.getExecutionEndTime())
            && Objects.equal(getLatest(), that.getLatest())
            && Objects.equal(getTaskType(), that.getTaskType())
            && Objects.equal(getCheckpointId(), that.getCheckpointId())
            && Objects.equal(getDetector(), that.getDetector());
    }

    @Generated
    @Override
    public int hashCode() {
        return Objects
            .hashCode(
                taskId,
                lastUpdateTime,
                startedBy,
                stoppedBy,
                error,
                state,
                detectorId,
                taskProgress,
                initProgress,
                currentPiece,
                executionStartTime,
                executionEndTime,
                isLatest,
                taskType,
                checkpointId,
                detector
            );
    }

    public String getTaskId() {
        return taskId;
    }

    public void setTaskId(String taskId) {
        this.taskId = taskId;
    }

    public Instant getLastUpdateTime() {
        return lastUpdateTime;
    }

    public String getStartedBy() {
        return startedBy;
    }

    public String getStoppedBy() {
        return stoppedBy;
    }

    public String getError() {
        return error;
    }

    public String getState() {
        return state;
    }

    public void setState(String state) {
        this.state = state;
    }

    public String getDetectorId() {
        return detectorId;
    }

    public Float getTaskProgress() {
        return taskProgress;
    }

    public Float getInitProgress() {
        return initProgress;
    }

    public Instant getCurrentPiece() {
        return currentPiece;
    }

    public Instant getExecutionStartTime() {
        return executionStartTime;
    }

    public Instant getExecutionEndTime() {
        return executionEndTime;
    }

    public Boolean getLatest() {
        return isLatest;
    }

    public String getTaskType() {
        return taskType;
    }

    public String getCheckpointId() {
        return checkpointId;
    }

    public AnomalyDetector getDetector() {
        return detector;
    }
}<|MERGE_RESOLUTION|>--- conflicted
+++ resolved
@@ -36,11 +36,6 @@
  */
 public class ADTask implements ToXContentObject, Writeable {
 
-<<<<<<< HEAD
-    public static final String DETECTION_STATE_INDEX = ".opendistro-anomaly-detection-state";
-
-=======
->>>>>>> 96411fe2
     public static final String TASK_ID_FIELD = "task_id";
     public static final String LAST_UPDATE_TIME_FIELD = "last_update_time";
     public static final String STARTED_BY_FIELD = "started_by";
