/*
 * Copyright 2020 Amazon.com, Inc. or its affiliates. All Rights Reserved.
 *
 * Licensed under the Apache License, Version 2.0 (the "License").
 * You may not use this file except in compliance with the License.
 * A copy of the License is located at
 *
 *     http://www.apache.org/licenses/LICENSE-2.0
 *
 * or in the "license" file accompanying this file. This file is distributed
 * on an "AS IS" BASIS, WITHOUT WARRANTIES OR CONDITIONS OF ANY KIND, either
 * express or implied. See the License for the specific language governing
 * permissions and limitations under the License.
 */

package com.amazon.opendistroforelasticsearch.ad.task;

import static com.amazon.opendistroforelasticsearch.ad.MemoryTracker.Origin.HISTORICAL_SINGLE_ENTITY_DETECTOR;
import static com.amazon.opendistroforelasticsearch.ad.constant.CommonErrorMessages.DETECTOR_IS_RUNNING;
import static com.amazon.opendistroforelasticsearch.ad.settings.AnomalyDetectorSettings.MAX_BATCH_TASK_PER_NODE;
import static com.amazon.opendistroforelasticsearch.ad.settings.AnomalyDetectorSettings.NUM_SAMPLES_PER_TREE;
import static com.amazon.opendistroforelasticsearch.ad.settings.AnomalyDetectorSettings.NUM_TREES;
import static com.amazon.opendistroforelasticsearch.ad.settings.AnomalyDetectorSettings.THRESHOLD_MODEL_TRAINING_SIZE;

import java.util.Deque;
import java.util.List;
import java.util.Map;
import java.util.Objects;
import java.util.Optional;
import java.util.Set;
import java.util.concurrent.ConcurrentHashMap;
import java.util.concurrent.atomic.AtomicInteger;
import java.util.stream.Collectors;

import org.apache.logging.log4j.LogManager;
import org.apache.logging.log4j.Logger;
import org.elasticsearch.cluster.service.ClusterService;
import org.elasticsearch.common.settings.Settings;
import org.elasticsearch.common.util.set.Sets;

import com.amazon.opendistroforelasticsearch.ad.MemoryTracker;
import com.amazon.opendistroforelasticsearch.ad.common.exception.DuplicateTaskException;
import com.amazon.opendistroforelasticsearch.ad.common.exception.LimitExceededException;
import com.amazon.opendistroforelasticsearch.ad.ml.ThresholdingModel;
import com.amazon.opendistroforelasticsearch.ad.model.ADTask;
import com.amazon.opendistroforelasticsearch.ad.model.AnomalyDetector;
import com.amazon.randomcutforest.RandomCutForest;

public class ADTaskCacheManager {
    private final Logger logger = LogManager.getLogger(ADTaskCacheManager.class);
    private final Map<String, ADBatchTaskCache> taskCaches;
    private volatile Integer maxAdBatchTaskPerNode;
    private final MemoryTracker memoryTracker;
    private final int numberSize = 8;

    // We use this field to record all detectors which running on the
    // coordinating node to resolve race condition. We will check if
    // detector id exists in cache or not first. If user starts
    // multiple tasks for the same detector, we will put the first
    // task in cache. For other tasks, we find the detector id exists,
    // that means there is already one task running for this detector,
    // so we will reject the task.
    private Set<String> detectors;

    /**
     * Constructor to create AD task cache manager.
     *
     * @param settings ES settings
     * @param clusterService ES cluster service
     * @param memoryTracker AD memory tracker
     */
    public ADTaskCacheManager(Settings settings, ClusterService clusterService, MemoryTracker memoryTracker) {
        this.maxAdBatchTaskPerNode = MAX_BATCH_TASK_PER_NODE.get(settings);
        clusterService.getClusterSettings().addSettingsUpdateConsumer(MAX_BATCH_TASK_PER_NODE, it -> maxAdBatchTaskPerNode = it);
        taskCaches = new ConcurrentHashMap<>();
        this.memoryTracker = memoryTracker;
        this.detectors = Sets.newConcurrentHashSet();
    }

    /**
     * Put AD task into cache.
     * If AD task is already in cache, will throw {@link IllegalArgumentException}
     * If there is one AD task in cache for detector, will throw {@link IllegalArgumentException}
     * If there is no enough memory for this AD task, will throw {@link LimitExceededException}
     *
     * @param adTask AD task
     */
    public synchronized void add(ADTask adTask) {
        String taskId = adTask.getTaskId();
        if (contains(taskId)) {
            throw new DuplicateTaskException(DETECTOR_IS_RUNNING);
        }
        if (containsTaskOfDetector(adTask.getDetectorId())) {
            throw new DuplicateTaskException(DETECTOR_IS_RUNNING);
        }
        checkRunningTaskLimit();
        long neededCacheSize = calculateADTaskCacheSize(adTask);
        if (!memoryTracker.canAllocateReserved(adTask.getDetectorId(), neededCacheSize)) {
            throw new LimitExceededException("No enough memory to run detector");
        }
        memoryTracker.consumeMemory(neededCacheSize, true, HISTORICAL_SINGLE_ENTITY_DETECTOR);
        ADBatchTaskCache taskCache = new ADBatchTaskCache(adTask);
        taskCache.getCacheMemorySize().set(neededCacheSize);
        taskCaches.put(taskId, taskCache);
    }

    /**
     * Put detector id in running detector cache.
     *
     * @param detectorId detector id
     * @throws LimitExceededException throw limit exceed exception when the detector id already in cache
     */
<<<<<<< HEAD
    public synchronized void put(String detectorId) {
=======
    public synchronized void add(String detectorId) {
>>>>>>> 74230c59
        if (detectors.contains(detectorId)) {
            logger.debug("detector is already in running detector cache, detectorId: " + detectorId);
            throw new DuplicateTaskException(DETECTOR_IS_RUNNING);
        }
        logger.debug("add detector in running detector cache, detectorId: " + detectorId);
        this.detectors.add(detectorId);
    }

    /**
     * check if current running batch task on current node exceeds
     * max running task limitation.
     * If executing task count exceeds limitation, will throw
     * {@link LimitExceededException}
     */
    public void checkRunningTaskLimit() {
        if (size() >= maxAdBatchTaskPerNode) {
            String error = "Can't run more than " + maxAdBatchTaskPerNode + " historical detectors per data node";
            throw new LimitExceededException(error);
        }
    }

    /**
     * Get task RCF model.
     * If task doesn't exist in cache, will throw {@link java.lang.IllegalArgumentException}.
     *
     * @param taskId AD task id
     * @return RCF model
     */
    public RandomCutForest getRcfModel(String taskId) {
        return getBatchTaskCache(taskId).getRcfModel();
    }

    /**
     * Get task threshold model.
     * If task doesn't exist in cache, will throw {@link java.lang.IllegalArgumentException}.
     *
     * @param taskId AD task id
     * @return threshold model
     */
    public ThresholdingModel getThresholdModel(String taskId) {
        return getBatchTaskCache(taskId).getThresholdModel();
    }

    /**
     * Get threshold model training data.
     * If task doesn't exist in cache, will throw {@link java.lang.IllegalArgumentException}.
     *
     * @param taskId AD task id
     * @return threshold model training data
     */
    public double[] getThresholdModelTrainingData(String taskId) {
        return getBatchTaskCache(taskId).getThresholdModelTrainingData();
    }

    /**
     * Get threshhold model training data size in bytes.
     *
     * @param taskId task id
     * @return training data size in bytes
     */
    public int getThresholdModelTrainingDataSize(String taskId) {
        return getBatchTaskCache(taskId).getThresholdModelTrainingDataSize().get();
    }

    /**
     * Add threshold model training data.
     *
     * @param taskId task id
     * @param data training data
     * @return latest threshold model training data size after adding new data
     */
    public int addThresholdModelTrainingData(String taskId, double... data) {
        ADBatchTaskCache taskCache = getBatchTaskCache(taskId);
        double[] thresholdModelTrainingData = taskCache.getThresholdModelTrainingData();
        AtomicInteger size = taskCache.getThresholdModelTrainingDataSize();
        int dataPointsAdded = Math.min(data.length, THRESHOLD_MODEL_TRAINING_SIZE - size.get());
        System.arraycopy(data, 0, thresholdModelTrainingData, size.get(), dataPointsAdded);
        return size.addAndGet(dataPointsAdded);
    }

    /**
     * Threshold model trained or not.
     * If task doesn't exist in cache, will throw {@link java.lang.IllegalArgumentException}.
     *
     * @param taskId AD task id
     * @return true if threshold model trained; otherwise, return false
     */
    public boolean isThresholdModelTrained(String taskId) {
        return getBatchTaskCache(taskId).isThresholdModelTrained();
    }

    /**
     * Set threshold model trained or not.
     *
     * @param taskId task id
     * @param trained threshold model trained or not
     */
    protected void setThresholdModelTrained(String taskId, boolean trained) {
        ADBatchTaskCache taskCache = getBatchTaskCache(taskId);
        taskCache.setThresholdModelTrained(trained);
        if (trained) {
            int size = taskCache.getThresholdModelTrainingDataSize().get();
            long cacheSize = trainingDataMemorySize(size);
            taskCache.clearTrainingData();
            taskCache.getCacheMemorySize().getAndAdd(-cacheSize);
            memoryTracker.releaseMemory(cacheSize, true, HISTORICAL_SINGLE_ENTITY_DETECTOR);
        }
    }

    /**
     * Get shingle data.
     *
     * @param taskId AD task id
     * @return shingle data
     */
    public Deque<Map.Entry<Long, Optional<double[]>>> getShingle(String taskId) {
        return getBatchTaskCache(taskId).getShingle();
    }

    /**
     * Check if task exists in cache.
     *
     * @param taskId task id
     * @return true if task exists in cache; otherwise, return false.
     */
    public boolean contains(String taskId) {
        return taskCaches.containsKey(taskId);
    }

    /**
     * Check if there is task in cache for detector.
     *
     * @param detectorId detector id
     * @return true if there is task in cache; otherwise return false
     */
    public boolean containsTaskOfDetector(String detectorId) {
        return taskCaches.values().stream().filter(v -> Objects.equals(detectorId, v.getDetectorId())).findAny().isPresent();
    }

    /**
     * Get task id list of detector.
     *
     * @param detectorId detector id
     * @return list of task id
     */
    public List<String> getTasksOfDetector(String detectorId) {
        return taskCaches
            .values()
            .stream()
            .filter(v -> Objects.equals(detectorId, v.getDetectorId()))
            .map(c -> c.getTaskId())
            .collect(Collectors.toList());
    }

    /**
     * Get batch task cache. If task doesn't exist in cache, will throw
     * {@link java.lang.IllegalArgumentException}
     * We throw exception rather than return {@code Optional.empty} or null
     * here, so don't need to check task existence by writing duplicate null
     * checking code. All AD task exceptions will be handled in AD task manager.
     *
     * @param taskId task id
     * @return AD batch task cache
     */
    private ADBatchTaskCache getBatchTaskCache(String taskId) {
        if (!contains(taskId)) {
            throw new IllegalArgumentException("AD task not in cache");
        }
        return taskCaches.get(taskId);
    }

    private List<ADBatchTaskCache> getBatchTaskCacheByDetectorId(String detectorId) {
        return taskCaches.values().stream().filter(v -> Objects.equals(detectorId, v.getDetectorId())).collect(Collectors.toList());
    }

    /**
     * Calculate AD task cache memory usage.
     *
     * @param adTask AD task
     * @return how many bytes will consume
     */
    private long calculateADTaskCacheSize(ADTask adTask) {
        AnomalyDetector detector = adTask.getDetector();
        return memoryTracker.estimateModelSize(detector, NUM_TREES) + trainingDataMemorySize(THRESHOLD_MODEL_TRAINING_SIZE)
            + shingleMemorySize(detector.getShingleSize(), detector.getEnabledFeatureIds().size());
    }

    /**
     * Get RCF model size in bytes.
     *
     * @param taskId task id
     * @return model size in bytes
     */
    public long getModelSize(String taskId) {
        ADBatchTaskCache batchTaskCache = getBatchTaskCache(taskId);
        int dimensions = batchTaskCache.getRcfModel().getDimensions();
        int numberOfTrees = batchTaskCache.getRcfModel().getNumberOfTrees();
        return memoryTracker.estimateModelSize(dimensions, numberOfTrees, NUM_SAMPLES_PER_TREE);
    }

    /**
     * Remove task from cache.
     *
     * @param taskId AD task id
     */
    public void remove(String taskId) {
        if (contains(taskId)) {
            ADBatchTaskCache taskCache = getBatchTaskCache(taskId);
            memoryTracker.releaseMemory(taskCache.getCacheMemorySize().get(), true, HISTORICAL_SINGLE_ENTITY_DETECTOR);
            taskCaches.remove(taskId);
            // can't remove detector id from cache here as it's possible that some task running on
            // other worker nodes
        }
    }

    /**
     * Remove detector id from running detector cache
     *
     * @param detectorId detector id
     */
    public void removeDetector(String detectorId) {
        if (detectors.contains(detectorId)) {
            detectors.remove(detectorId);
            logger.debug("Removed detector from AD task coordinating node cache, detectorId: " + detectorId);
        } else {
            logger.debug("Detector is not in AD task coordinating node cache");
        }
    }

    /**
     * Cancel AD task.
     *
     * @param taskId AD task id
     * @param reason why need to cancel task
     * @param userName user name
     * @return AD task cancellation state
     */
    public ADTaskCancellationState cancel(String taskId, String reason, String userName) {
        if (!contains(taskId)) {
            return ADTaskCancellationState.NOT_FOUND;
        }
        if (isCancelled(taskId)) {
            return ADTaskCancellationState.ALREADY_CANCELLED;
        }
        getBatchTaskCache(taskId).cancel(reason, userName);
        return ADTaskCancellationState.CANCELLED;
    }

    /**
     * Cancel AD task by detector id.
     *
     * @param detectorId detector id
     * @param reason why need to cancel task
     * @param userName user name
     * @return AD task cancellation state
     */
    public ADTaskCancellationState cancelByDetectorId(String detectorId, String reason, String userName) {
        List<ADBatchTaskCache> taskCaches = getBatchTaskCacheByDetectorId(detectorId);

        if (taskCaches.isEmpty()) {
            return ADTaskCancellationState.NOT_FOUND;
        }

        ADTaskCancellationState cancellationState = ADTaskCancellationState.ALREADY_CANCELLED;
        for (ADBatchTaskCache cache : taskCaches) {
            if (!cache.isCancelled()) {
                cancellationState = ADTaskCancellationState.CANCELLED;
                cache.cancel(reason, userName);
            }
        }
        return cancellationState;
    }

    /**
     * Task is cancelled or not.
     *
     * @param taskId AD task id
     * @return true if task is cancelled; otherwise return false
     */
    public boolean isCancelled(String taskId) {
        ADBatchTaskCache taskCache = getBatchTaskCache(taskId);
        return taskCache.isCancelled();
    }

    /**
     * Get why task cancelled.
     *
     * @param taskId AD task id
     * @return task cancellation reason
     */
    public String getCancelReason(String taskId) {
        return getBatchTaskCache(taskId).getCancelReason();
    }

    /**
     * Get task cancelled by which user.
     *
     * @param taskId AD task id
     * @return user name
     */
    public String getCancelledBy(String taskId) {
        return getBatchTaskCache(taskId).getCancelledBy();
    }

    /**
     * Get current task count in cache.
     *
     * @return task count
     */
    public int size() {
        return taskCaches.size();
    }

    /**
     * Clear all tasks.
     */
    public void clear() {
        taskCaches.clear();
        detectors.clear();
    }

    /**
     * Estimate max memory usage of model training data.
     * The training data is double and will cache in double array.
     * One double consumes 8 bytes.
     *
     * @param size training data point count
     * @return how many bytes will consume
     */
    public long trainingDataMemorySize(int size) {
        return numberSize * size;
    }

    /**
     * Estimate max memory usage of shingle data.
     * One feature aggregated data point(double) consumes 8 bytes.
     * The shingle data is stored in {@link java.util.Deque}. From testing,
     * other parts except feature data consume 80 bytes.
     *
     * Check {@link ADBatchTaskCache#getShingle()}
     *
     * @param shingleSize shingle data point count
     * @param enabledFeatureSize enabled feature count
     * @return how many bytes will consume
     */
    public long shingleMemorySize(int shingleSize, int enabledFeatureSize) {
        return (80 + numberSize * enabledFeatureSize) * shingleSize;
    }

}<|MERGE_RESOLUTION|>--- conflicted
+++ resolved
@@ -110,11 +110,8 @@
      * @param detectorId detector id
      * @throws LimitExceededException throw limit exceed exception when the detector id already in cache
      */
-<<<<<<< HEAD
-    public synchronized void put(String detectorId) {
-=======
+
     public synchronized void add(String detectorId) {
->>>>>>> 74230c59
         if (detectors.contains(detectorId)) {
             logger.debug("detector is already in running detector cache, detectorId: " + detectorId);
             throw new DuplicateTaskException(DETECTOR_IS_RUNNING);
