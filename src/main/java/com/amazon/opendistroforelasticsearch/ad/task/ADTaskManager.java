/*
 * Copyright 2020 Amazon.com, Inc. or its affiliates. All Rights Reserved.
 *
 * Licensed under the Apache License, Version 2.0 (the "License").
 * You may not use this file except in compliance with the License.
 * A copy of the License is located at
 *
 *     http://www.apache.org/licenses/LICENSE-2.0
 *
 * or in the "license" file accompanying this file. This file is distributed
 * on an "AS IS" BASIS, WITHOUT WARRANTIES OR CONDITIONS OF ANY KIND, either
 * express or implied. See the License for the specific language governing
 * permissions and limitations under the License.
 */

package com.amazon.opendistroforelasticsearch.ad.task;

import static com.amazon.opendistroforelasticsearch.ad.model.ADTask.DETECTOR_ID_FIELD;
import static com.amazon.opendistroforelasticsearch.ad.model.ADTask.ERROR_FIELD;
import static com.amazon.opendistroforelasticsearch.ad.model.ADTask.EXECUTION_END_TIME_FIELD;
import static com.amazon.opendistroforelasticsearch.ad.model.ADTask.EXECUTION_START_TIME_FIELD;
import static com.amazon.opendistroforelasticsearch.ad.model.ADTask.IS_LATEST_FIELD;
import static com.amazon.opendistroforelasticsearch.ad.model.ADTask.LAST_UPDATE_TIME_FIELD;
import static com.amazon.opendistroforelasticsearch.ad.model.ADTask.STATE_FIELD;
import static com.amazon.opendistroforelasticsearch.ad.model.ADTask.STOPPED_BY_FIELD;
import static com.amazon.opendistroforelasticsearch.ad.settings.AnomalyDetectorSettings.BATCH_TASK_PIECE_INTERVAL_SECONDS;
import static com.amazon.opendistroforelasticsearch.ad.settings.AnomalyDetectorSettings.MAX_OLD_AD_TASK_DOCS_PER_DETECTOR;
import static com.amazon.opendistroforelasticsearch.ad.util.ExceptionUtil.getErrorMessage;
import static com.amazon.opendistroforelasticsearch.ad.util.ExceptionUtil.getShardsFailure;
import static org.elasticsearch.action.DocWriteResponse.Result.CREATED;
import static org.elasticsearch.common.xcontent.XContentParserUtils.ensureExpectedToken;

import java.time.Instant;
import java.time.temporal.ChronoUnit;
import java.util.HashMap;
import java.util.Iterator;
import java.util.List;
import java.util.Map;
import java.util.Optional;
import java.util.Set;
import java.util.function.BiConsumer;
import java.util.function.Consumer;
import java.util.stream.Collectors;

import org.apache.logging.log4j.LogManager;
import org.apache.logging.log4j.Logger;
import org.elasticsearch.ElasticsearchStatusException;
import org.elasticsearch.ExceptionsHelper;
import org.elasticsearch.ResourceAlreadyExistsException;
import org.elasticsearch.action.ActionListener;
import org.elasticsearch.action.bulk.BulkItemResponse;
import org.elasticsearch.action.get.GetRequest;
import org.elasticsearch.action.index.IndexRequest;
import org.elasticsearch.action.index.IndexResponse;
import org.elasticsearch.action.search.SearchRequest;
import org.elasticsearch.action.support.WriteRequest;
import org.elasticsearch.action.update.UpdateRequest;
import org.elasticsearch.action.update.UpdateResponse;
import org.elasticsearch.client.Client;
import org.elasticsearch.cluster.node.DiscoveryNode;
import org.elasticsearch.cluster.service.ClusterService;
import org.elasticsearch.common.settings.Settings;
import org.elasticsearch.common.xcontent.NamedXContentRegistry;
import org.elasticsearch.common.xcontent.XContentBuilder;
import org.elasticsearch.common.xcontent.XContentFactory;
import org.elasticsearch.common.xcontent.XContentParser;
import org.elasticsearch.index.IndexNotFoundException;
import org.elasticsearch.index.query.BoolQueryBuilder;
import org.elasticsearch.index.query.QueryBuilder;
import org.elasticsearch.index.query.RangeQueryBuilder;
import org.elasticsearch.index.query.TermQueryBuilder;
import org.elasticsearch.index.query.TermsQueryBuilder;
import org.elasticsearch.index.reindex.DeleteByQueryAction;
import org.elasticsearch.index.reindex.DeleteByQueryRequest;
import org.elasticsearch.index.reindex.UpdateByQueryAction;
import org.elasticsearch.index.reindex.UpdateByQueryRequest;
import org.elasticsearch.rest.RestStatus;
import org.elasticsearch.script.Script;
import org.elasticsearch.search.SearchHit;
import org.elasticsearch.search.builder.SearchSourceBuilder;
import org.elasticsearch.search.sort.SortOrder;

import com.amazon.opendistroforelasticsearch.ad.common.exception.ADTaskCancelledException;
import com.amazon.opendistroforelasticsearch.ad.common.exception.InternalFailure;
import com.amazon.opendistroforelasticsearch.ad.common.exception.ResourceNotFoundException;
import com.amazon.opendistroforelasticsearch.ad.constant.CommonName;
import com.amazon.opendistroforelasticsearch.ad.indices.AnomalyDetectionIndices;
import com.amazon.opendistroforelasticsearch.ad.model.ADTask;
import com.amazon.opendistroforelasticsearch.ad.model.ADTaskProfile;
import com.amazon.opendistroforelasticsearch.ad.model.ADTaskState;
import com.amazon.opendistroforelasticsearch.ad.model.ADTaskType;
import com.amazon.opendistroforelasticsearch.ad.model.AnomalyDetector;
import com.amazon.opendistroforelasticsearch.ad.model.DetectorProfile;
import com.amazon.opendistroforelasticsearch.ad.rest.handler.IndexAnomalyDetectorJobActionHandler;
import com.amazon.opendistroforelasticsearch.ad.transport.ADBatchAnomalyResultAction;
import com.amazon.opendistroforelasticsearch.ad.transport.ADBatchAnomalyResultRequest;
import com.amazon.opendistroforelasticsearch.ad.transport.ADCancelTaskAction;
import com.amazon.opendistroforelasticsearch.ad.transport.ADCancelTaskNodeResponse;
import com.amazon.opendistroforelasticsearch.ad.transport.ADCancelTaskRequest;
import com.amazon.opendistroforelasticsearch.ad.transport.ADTaskProfileAction;
import com.amazon.opendistroforelasticsearch.ad.transport.ADTaskProfileNodeResponse;
import com.amazon.opendistroforelasticsearch.ad.transport.ADTaskProfileRequest;
import com.amazon.opendistroforelasticsearch.ad.transport.AnomalyDetectorJobResponse;
import com.amazon.opendistroforelasticsearch.ad.util.DiscoveryNodeFilterer;
import com.amazon.opendistroforelasticsearch.ad.util.RestHandlerUtils;
import com.amazon.opendistroforelasticsearch.commons.authuser.User;
import com.google.common.collect.ImmutableMap;

/**
 * Manage AD task.
 */
public class ADTaskManager {
    private final Logger logger = LogManager.getLogger(this.getClass());

    private final Client client;
    private final ClusterService clusterService;
    private final NamedXContentRegistry xContentRegistry;
    private final AnomalyDetectionIndices detectionIndices;
    private final DiscoveryNodeFilterer nodeFilter;
    private final ADTaskCacheManager adTaskCacheManager;

    private volatile Integer maxAdTaskDocsPerDetector;
    private volatile Integer pieceIntervalSeconds;

    public ADTaskManager(
        Settings settings,
        ClusterService clusterService,
        Client client,
        NamedXContentRegistry xContentRegistry,
        AnomalyDetectionIndices detectionIndices,
        DiscoveryNodeFilterer nodeFilter,
        ADTaskCacheManager adTaskCacheManager
    ) {
        this.client = client;
        this.xContentRegistry = xContentRegistry;
        this.detectionIndices = detectionIndices;
        this.nodeFilter = nodeFilter;
        this.clusterService = clusterService;
        this.adTaskCacheManager = adTaskCacheManager;

        this.maxAdTaskDocsPerDetector = MAX_OLD_AD_TASK_DOCS_PER_DETECTOR.get(settings);
        clusterService
            .getClusterSettings()
            .addSettingsUpdateConsumer(MAX_OLD_AD_TASK_DOCS_PER_DETECTOR, it -> maxAdTaskDocsPerDetector = it);

        this.pieceIntervalSeconds = BATCH_TASK_PIECE_INTERVAL_SECONDS.get(settings);
        clusterService.getClusterSettings().addSettingsUpdateConsumer(BATCH_TASK_PIECE_INTERVAL_SECONDS, it -> pieceIntervalSeconds = it);
    }

    /**
     * Start detector. Will create schedule job for realtime detector,
     * and start AD task for historical detector.
     *
     * @param detectorId detector id
     * @param handler anomaly detector job action handler
     * @param user user
     * @param listener action listener
     */
    public void startDetector(
        String detectorId,
        IndexAnomalyDetectorJobActionHandler handler,
        User user,
        ActionListener<AnomalyDetectorJobResponse> listener
    ) {
        getDetector(
            detectorId,
            (detector) -> handler.startAnomalyDetectorJob(detector), // run realtime detector
            (detector) -> createADTaskIndex(detector, user, listener), // run historical detector
            listener
        );
    }

    //TODO: if AD task doc removed from index, but task still in cache, we need to remove the cache.
    public void stopDetector(
        String detectorId,
        IndexAnomalyDetectorJobActionHandler handler,
        User user,
        ActionListener<AnomalyDetectorJobResponse> listener
    ) {
        getDetector(
            detectorId,
            // stop realtime detector job
            (detector) -> handler.stopAnomalyDetectorJob(detectorId),
            // stop historical detector AD task
            (detector) -> getLatestADTask(detectorId, (task) -> stopTask(detectorId, task, user, listener), listener),
            listener
        );
    }

    /*private void stopAdTask(String detectorId, User user, ActionListener<AnomalyDetectorJobResponse> listener) {
        DiscoveryNode[] dataNodes = nodeFilter.getEligibleDataNodes();
        String userName = user == null ? null : user.getName();
        ADCancelTaskRequest cancelTaskRequest = new ADCancelTaskRequest(detectorId, userName, dataNodes);
        client.execute(ADCancelTaskAction.INSTANCE, cancelTaskRequest, ActionListener.wrap(response -> {
            Set<ADTaskCancellationState> states = response
                    .getNodes()
                    .stream()
                    .filter(r -> r.getState() != null)
                    .map(ADCancelTaskNodeResponse::getState)
                    .collect(Collectors.toSet());
            if (states.contains(ADTaskCancellationState.CANCELLED) || states.contains(ADTaskCancellationState.CANCELLED)) {
                listener.onResponse(new AnomalyDetectorJobResponse(detectorId, 0, 0, 0, RestStatus.OK));
            } else if (states.contains(ADTaskCancellationState.NOT_FOUND)) {
                // If ES process stopped, the running task may still stay on RUNNING state after restart, for this case
                // the cancel result will return not found, and we should reset task state as STOPPED.
                updateADTask(
                        taskId,
                        ImmutableMap.of(STATE_FIELD, ADTaskState.STOPPED),
                        ActionListener
                                .wrap(
                                        r -> { listener.onResponse(new AnomalyDetectorJobResponse(detectorId, 0, 0, 0, RestStatus.NOT_FOUND)); },
                                        e -> listener.onFailure(e)
                                )
                );
            }
        }, e -> { listener.onFailure(e); }));
    }*/

    private void getDetector(
        String detectorId,
        Consumer<AnomalyDetector> realTimeDetectorConsumer,
        Consumer<AnomalyDetector> historicalDetectorConsumer,
        ActionListener listener
    ) {
        GetRequest getRequest = new GetRequest(AnomalyDetector.ANOMALY_DETECTORS_INDEX).id(detectorId);
        client.get(getRequest, ActionListener.wrap(response -> {
            if (!response.isExists()) {
                listener
                    .onFailure(
                        new ElasticsearchStatusException("AnomalyDetector is not found with id: " + detectorId, RestStatus.NOT_FOUND)
                    );
                return;
            }
            try (
                XContentParser parser = RestHandlerUtils.createXContentParserFromRegistry(xContentRegistry, response.getSourceAsBytesRef())
            ) {
                ensureExpectedToken(XContentParser.Token.START_OBJECT, parser.nextToken(), parser);
                AnomalyDetector detector = AnomalyDetector.parse(parser, response.getId(), response.getVersion());

                String error = validateDetector(detector);
                if (error != null) {
                    listener.onFailure(new ElasticsearchStatusException(error, RestStatus.BAD_REQUEST));
                    return;
                }

                if (detector.isRealTimeDetector()) {
                    // run realtime detector
                    realTimeDetectorConsumer.accept(detector);
                } else {
                    // run historical detector
                    historicalDetectorConsumer.accept(detector);
                }
            } catch (Exception e) {
                String message = "Failed to start anomaly detector";
                logger.error(message, e);
                listener.onFailure(new ElasticsearchStatusException(message, RestStatus.INTERNAL_SERVER_ERROR));
            }
        }, exception -> listener.onFailure(exception)));
    }

    private void stopTask(String detectorId, Optional<ADTask> adTask, User user, ActionListener<AnomalyDetectorJobResponse> listener) {
        if (!adTask.isPresent()) {
            listener.onFailure(new ResourceNotFoundException(detectorId, "Detector not started"));
            //TODO: clear cache in case someone delete AD task doc, to avoid memory leak
            return;
        }

        // no need to stop task if its state is one of end states
        if (isADTaskEnded(adTask.get())) {
            // TODO: tune error messages when intgrate with frontend
            listener.onFailure(new ResourceNotFoundException(detectorId, "No running task found"));
            //TODO: clear cache in case someone delete AD task doc, to avoid memory leak
            return;
        }
        String taskId = adTask.get().getTaskId();

        DiscoveryNode[] dataNodes = nodeFilter.getEligibleDataNodes();
        String userName = user == null ? null : user.getName();
        ADCancelTaskRequest cancelTaskRequest = new ADCancelTaskRequest(detectorId, userName, dataNodes);
        client.execute(ADCancelTaskAction.INSTANCE, cancelTaskRequest, ActionListener.wrap(response -> {
            Set<ADTaskCancellationState> states = response
                .getNodes()
                .stream()
                .filter(r -> r.getState() != null)
                .map(ADCancelTaskNodeResponse::getState)
                .collect(Collectors.toSet());
            if (states.contains(ADTaskCancellationState.CANCELLED) || states.contains(ADTaskCancellationState.CANCELLED)) {
                listener.onResponse(new AnomalyDetectorJobResponse(taskId, 0, 0, 0, RestStatus.OK));
            } else if (states.contains(ADTaskCancellationState.NOT_FOUND)) {
                // If ES process stopped, the running task may still stay on RUNNING state after restart, for this case
                // the cancel result will return not found, and we should reset task state as STOPPED.
                updateADTask(
                    taskId,
                    ImmutableMap.of(STATE_FIELD, ADTaskState.STOPPED),
                    ActionListener
                        .wrap(
                            r -> { listener.onResponse(new AnomalyDetectorJobResponse(taskId, 0, 0, 0, RestStatus.NOT_FOUND)); },
                            e -> listener.onFailure(e)
                        )
                );
            }
        }, e -> { listener.onFailure(e); }));
    }

    /**
     * Get latest AD task and execute consumer function.
     *
     * @param detectorId detector id
     * @param function consumer function
     * @param listener action listener
     */
    public void getLatestADTask(String detectorId, Consumer<Optional<ADTask>> function, ActionListener listener) {
        BoolQueryBuilder query = new BoolQueryBuilder();
        query.filter(new TermQueryBuilder(DETECTOR_ID_FIELD, detectorId));
        query.filter(new TermQueryBuilder(IS_LATEST_FIELD, true));
        SearchSourceBuilder sourceBuilder = new SearchSourceBuilder();
        sourceBuilder.query(query);
        SearchRequest searchRequest = new SearchRequest();
        searchRequest.source(sourceBuilder);
        searchRequest.indices(CommonName.DETECTION_STATE_INDEX);

        client.search(searchRequest, ActionListener.wrap(r -> {
            long totalTasks = r.getHits().getTotalHits().value;
            if (totalTasks < 1) {
                // we need to get task profile data in cache even AD task not found in index.
                function.accept(Optional.empty());
            } else {
                SearchHit searchHit = r.getHits().getAt(0);
                try (
                    XContentParser parser = RestHandlerUtils.createXContentParserFromRegistry(xContentRegistry, searchHit.getSourceRef())
                ) {
                    ensureExpectedToken(XContentParser.Token.START_OBJECT, parser.nextToken(), parser);
                    ADTask adTask = ADTask.parse(parser, searchHit.getId());

                    if (!isADTaskEnded(adTask) && lastUpdateTimeExpired(adTask)) {
                        // If AD task is still running, but its last updated time not refreshed
                        // for 2 pieces intervals, we will get task profile to check if it's
                        // really running(task still in cache).
                        getADTaskProfile(adTask, ActionListener.wrap(taskProfile -> {
                            if (taskProfile.get.getNodeId() == null) {
                                resetTaskStateAsStopped(adTask);
                                adTask.setState(ADTaskState.STOPPED.name());
                            }
                            function.accept(Optional.of(adTask));
                        }, e -> listener.onFailure(e)));
                    } else {
                        function.accept(Optional.of(adTask));
                    }
                } catch (Exception e) {
                    String message = "Failed to parse AD task " + detectorId;
                    logger.error(message, e);
                    listener.onFailure(new ElasticsearchStatusException(message, RestStatus.INTERNAL_SERVER_ERROR));
                }
            }

//            else  if (totalTasks < 1) {
//                // we need to get task profile data in cache even AD task not found in index.
//                function.accept(Optional.empty());
//            } else {
//                // TODO: handle multiple running lastest task. Iterate and cancel all of them
//                listener.onFailure(new ElasticsearchStatusException("Multiple", RestStatus.INTERNAL_SERVER_ERROR));
//            }
        }, e -> {
            if (e instanceof IndexNotFoundException) {
                function.accept(Optional.empty());
            } else {
                listener.onFailure(e);
            }
        }));
    }

    private boolean lastUpdateTimeExpired(ADTask adTask) {
        return adTask.getLastUpdateTime().plus(2 * pieceIntervalSeconds, ChronoUnit.SECONDS).isBefore(Instant.now());
    }

    private boolean isADTaskEnded(ADTask adTask) {
        return ADTaskState.STOPPED.name().equals(adTask.getState())
            || ADTaskState.FINISHED.name().equals(adTask.getState())
            || ADTaskState.FAILED.name().equals(adTask.getState());
    }

    private void resetTaskStateAsStopped(ADTask adTask) {
        if (!isADTaskEnded(adTask)) {
            Map<String, Object> updatedFields = new HashMap<>();
            updatedFields.put(STATE_FIELD, ADTaskState.STOPPED.name());
            updateADTask(adTask.getTaskId(), updatedFields);
        }
    }

    public void getADTaskProfile(String detectorId, ActionListener<DetectorProfile> listener) {
        getLatestADTask(detectorId, adTask -> {
            if (adTask.isPresent()) {
                getADTaskProfile(adTask.get(), ActionListener.wrap(adTaskProfile -> {
                    DetectorProfile.Builder profileBuilder = new DetectorProfile.Builder();
                    profileBuilder.adTaskProfile(adTaskProfile);
                    listener.onResponse(profileBuilder.build());
                }, e -> listener.onFailure(e)));
            } else {
                listener.onFailure(new ResourceNotFoundException(detectorId, "Can't find task for detector"));
            }
        }, listener);
    }

    private void getADTaskProfile(ADTask adTask, ActionListener<ADTaskProfile> listener) {
        String taskId = adTask.getTaskId();

        if (adTaskCacheManager.contains(taskId)) {
            ADTaskProfile adTaskProfile = getLocalADTaskProfile(taskId, adTask);
            listener.onResponse(adTaskProfile);
        } else {
            DiscoveryNode[] dataNodes = nodeFilter.getEligibleDataNodes();
            ADTaskProfileRequest adTaskProfileRequest = new ADTaskProfileRequest(taskId, dataNodes);
            client.execute(ADTaskProfileAction.INSTANCE, adTaskProfileRequest, ActionListener.wrap(response -> {
                List<ADTaskProfile> nodeResponses = response
                    .getNodes()
                    .stream()
                    .filter(r -> r.getAdTaskProfile() != null)
                    .map(ADTaskProfileNodeResponse::getAdTaskProfile)
                    .collect(Collectors.toList());
                if (nodeResponses.size() > 1) {
                    listener.onFailure(new InternalFailure(adTask.getDetectorId(), "Multiple tasks running"));
                } else if (nodeResponses.size() > 0) {
                    ADTaskProfile nodeResponse = nodeResponses.get(0);
                    ADTaskProfile adTaskProfile = new ADTaskProfile(
                        adTask,
                        nodeResponse.getShingleSize(),
                        nodeResponse.getRcfTotalUpdates(),
                        nodeResponse.getThresholdModelTrained(),
                        nodeResponse.getThresholdNodelTrainingDataSize(),
                        nodeResponse.getNodeId()
                    );
                    listener.onResponse(adTaskProfile);
                } else {
                    ADTaskProfile adTaskProfile = new ADTaskProfile(adTask, null, null, null, null, null);
                    listener.onResponse(adTaskProfile);
                }
            }, e -> { listener.onFailure(e); }));
        }
    }

    public ADTaskProfile getLocalADTaskProfile(String taskId) {
        return getLocalADTaskProfile(taskId, (ADTask) null);
    }

    private ADTaskProfile getLocalADTaskProfile(String taskId, ADTask adTask) {
        ADTaskProfile adTaskProfile = null;
        if (adTaskCacheManager.contains(taskId)) {
            adTaskProfile = new ADTaskProfile(
                adTask,
                adTaskCacheManager.getShingle(taskId) == null ? 0 : adTaskCacheManager.getShingle(taskId).size(),
                adTaskCacheManager.getRcfModel(taskId) == null ? 0 : adTaskCacheManager.getRcfModel(taskId).getTotalUpdates(),
                adTaskCacheManager.isThresholdModelTrained(taskId),
                adTaskCacheManager.getThresholdModelTrainingData(taskId) == null
                    ? 0
                    : adTaskCacheManager.getThresholdModelTrainingData(taskId).length,
                clusterService.localNode().getId()
            );
        }
        return adTaskProfile;
    }

    private String validateDetector(AnomalyDetector detector) {
        if (detector.getFeatureAttributes().size() == 0) {
            return "Can't start detector job as no features configured";
        }
        if (detector.getEnabledFeatureIds().size() == 0) {
            return "Can't start detector job as no enabled features configured";
        }
        return null;
    }

    protected void createADTaskIndex(AnomalyDetector detector, User user, ActionListener<AnomalyDetectorJobResponse> listener) {
        if (detectionIndices.doesDetectorStateIndexExist()) {
            checkCurrentTaskState(detector, user, listener);
        } else {
            detectionIndices.initDetectionStateIndex(ActionListener.wrap(r -> {
                if (r.isAcknowledged()) {
                    logger.info("Created {} with mappings.", CommonName.DETECTION_STATE_INDEX);
                    executeHistoricalDetector(detector, user, listener);
                } else {
                    String error = "Create index " + CommonName.DETECTION_STATE_INDEX + " with mappings not acknowledged";
                    logger.warn(error);
                    listener.onFailure(new ElasticsearchStatusException(error, RestStatus.INTERNAL_SERVER_ERROR));
                }
            }, e -> {
                if (ExceptionsHelper.unwrapCause(e) instanceof ResourceAlreadyExistsException) {
                    executeHistoricalDetector(detector, user, listener);
                } else {
                    logger.error("Failed to init anomaly detection state index", e);
                    listener.onFailure(e);
                }
            }));
        }
    }

    private void checkCurrentTaskState(AnomalyDetector detector, User user, ActionListener<AnomalyDetectorJobResponse> listener) {
        BoolQueryBuilder query = new BoolQueryBuilder();
        query.filter(new TermQueryBuilder(DETECTOR_ID_FIELD, detector.getDetectorId()));
        query.filter(new TermsQueryBuilder(STATE_FIELD, ADTaskState.CREATED.name(), ADTaskState.INIT.name(), ADTaskState.RUNNING.name()));
        SearchSourceBuilder searchSourceBuilder = new SearchSourceBuilder();
        searchSourceBuilder.query(query);
        SearchRequest searchRequest = new SearchRequest();
        searchRequest.source(searchSourceBuilder);
        searchRequest.indices(CommonName.DETECTION_STATE_INDEX);

        client.search(searchRequest, ActionListener.wrap(r -> {
            if (r.getHits().getTotalHits().value > 0) {
                listener.onFailure(new ElasticsearchStatusException("Detector is already running", RestStatus.BAD_REQUEST));
            } else {
                executeHistoricalDetector(detector, user, listener);
            }
        }, e -> {
            logger.error("Failed to search current running task for detector " + detector.getDetectorId(), e);
            listener.onFailure(e);
        }));
    }

    private void executeHistoricalDetector(AnomalyDetector detector, User user, ActionListener<AnomalyDetectorJobResponse> listener) {
        UpdateByQueryRequest updateByQueryRequest = new UpdateByQueryRequest();
        updateByQueryRequest.indices(CommonName.DETECTION_STATE_INDEX);
        BoolQueryBuilder query = new BoolQueryBuilder();
        query.filter(new TermQueryBuilder(DETECTOR_ID_FIELD, detector.getDetectorId()));
        query.filter(new TermQueryBuilder(IS_LATEST_FIELD, true));
        updateByQueryRequest.setQuery(query);
        updateByQueryRequest.setRefresh(true);
        updateByQueryRequest.setScript(new Script("ctx._source.is_latest = false;"));

        client.execute(UpdateByQueryAction.INSTANCE, updateByQueryRequest, ActionListener.wrap(r -> {
            List<BulkItemResponse.Failure> bulkFailures = r.getBulkFailures();
            if (bulkFailures.isEmpty()) {
                createNewADTask(detector, user, listener);
            } else {
                logger.error("Failed to update old task's state for detector: {}, response: {} ", detector.getDetectorId(), r.toString());
                listener.onFailure(bulkFailures.get(0).getCause());
            }
        }, e -> {
            logger.error("Failed to reset old tasks as not latest for detector " + detector.getDetectorId(), e);
            listener.onFailure(e);
        }));
    }

    private void createNewADTask(AnomalyDetector detector, User user, ActionListener<AnomalyDetectorJobResponse> listener) {
        String userName = user == null ? null : user.getName();
        Instant now = Instant.now();
        ADTask adTask = new ADTask.Builder()
            .detectorId(detector.getDetectorId())
            .detector(detector)
            .isLatest(true)
            .taskType(ADTaskType.HISTORICAL.name())
            .executionStartTime(now)
            .taskProgress(0.0f)
            .initProgress(0.0f)
            .state(ADTaskState.CREATED.name())
            .lastUpdateTime(now)
            .startedBy(userName)
            .build();

        IndexRequest request = new IndexRequest(CommonName.DETECTION_STATE_INDEX);
        try (XContentBuilder builder = XContentFactory.jsonBuilder()) {
            request
                .source(adTask.toXContent(builder, RestHandlerUtils.XCONTENT_WITH_TYPE))
                .setRefreshPolicy(WriteRequest.RefreshPolicy.IMMEDIATE);
            client
                .index(
                    request,
                    ActionListener
                        .wrap(
                            r -> onIndexADTaskResponse(
                                r,
                                adTask,
                                (response, delegatedListener) -> cleanOldAdTaskDocs(response, adTask, delegatedListener),
                                listener
                            ),
                            e -> {
                                logger.error("Failed to create AD task for detector " + detector.getDetectorId(), e);
                                listener.onFailure(e);
                            }
                        )
                );
        } catch (Exception e) {
            logger.error("Failed to create AD task for detector " + detector.getDetectorId(), e);
            listener.onFailure(e);
        }
    }

    private void onIndexADTaskResponse(
        IndexResponse response,
        ADTask adTask,
        BiConsumer<IndexResponse, ActionListener<AnomalyDetectorJobResponse>> function,
        ActionListener<AnomalyDetectorJobResponse> listener
    ) {
        if (response == null || response.getResult() != CREATED) {
            String errorMsg = getShardsFailure(response);
            listener.onFailure(new ElasticsearchStatusException(errorMsg, response.status()));
            return;
        }
        adTask.setTaskId(response.getId());
        ActionListener<AnomalyDetectorJobResponse> delegatedListener = ActionListener.wrap(r -> { listener.onResponse(r); }, e -> {
            listener.onFailure(e);
            handleADTaskException(adTask, e);
        });
        if (function != null) {
            function.accept(response, delegatedListener);
        }
    }

    private void cleanOldAdTaskDocs(IndexResponse response, ADTask adTask, ActionListener<AnomalyDetectorJobResponse> listener) {
        BoolQueryBuilder query = new BoolQueryBuilder();
        query.filter(new TermQueryBuilder(DETECTOR_ID_FIELD, adTask.getDetectorId()));
        query.filter(new TermQueryBuilder(IS_LATEST_FIELD, false));
        SearchRequest searchRequest = new SearchRequest();
        SearchSourceBuilder sourceBuilder = new SearchSourceBuilder();
        sourceBuilder
            .query(query)
            .sort(EXECUTION_START_TIME_FIELD, SortOrder.DESC)
            // Search query "from" starts from 0.
            .from(maxAdTaskDocsPerDetector - 1)
            .trackTotalHits(true)
            .size(1);
<<<<<<< HEAD
        String s = sourceBuilder.toString();//TODO remove this line
=======
>>>>>>> 0d1c8e2d
        searchRequest.source(sourceBuilder).indices(CommonName.DETECTION_STATE_INDEX);
        String detectorId = adTask.getDetectorId();

        client.search(searchRequest, ActionListener.wrap(r -> {
            Iterator<SearchHit> iterator = r.getHits().iterator();
            if (iterator.hasNext()) {
                logger
                    .debug(
                        "AD tasks count for detector {} is {}, exceeds limit of {}",
                        detectorId,
                        r.getHits().getTotalHits().value,
                        maxAdTaskDocsPerDetector
                    );
                SearchHit searchHit = r.getHits().getAt(0);
                try (
                    XContentParser parser = RestHandlerUtils.createXContentParserFromRegistry(xContentRegistry, searchHit.getSourceRef())
                ) {
                    ensureExpectedToken(XContentParser.Token.START_OBJECT, parser.nextToken(), parser);
                    ADTask task = ADTask.parse(parser, searchHit.getId());

                    DeleteByQueryRequest request = new DeleteByQueryRequest(CommonName.DETECTION_STATE_INDEX);
                    RangeQueryBuilder rangeQueryBuilder = new RangeQueryBuilder(EXECUTION_START_TIME_FIELD);
                    rangeQueryBuilder.lt(task.getExecutionStartTime().toEpochMilli()).format("epoch_millis");
                    request.setQuery(rangeQueryBuilder);
                    client.execute(DeleteByQueryAction.INSTANCE, request, ActionListener.wrap(res -> {
                        logger
                            .debug(
                                "Deleted {} old AD tasks started equals or before {} for detector {}",
                                res.getDeleted(),
                                adTask.getExecutionStartTime().toEpochMilli(),
                                detectorId
                            );
                        runBatchResultAction(response, adTask, listener);
                    }, e -> {
                        logger.warn("Failed to clean AD tasks for detector " + detectorId, e);
                        listener.onFailure(e);
                    }));
                } catch (Exception e) {
                    logger.warn("Failed to parse AD tasks for detector " + detectorId, e);
                    listener.onFailure(e);
                }
            } else {
                runBatchResultAction(response, adTask, listener);
            }
        }, e -> {
            logger.warn("Failed to search AD tasks for detector " + detectorId, e);
            listener.onFailure(e);
        }));
    }

    private void runBatchResultAction(IndexResponse response, ADTask adTask, ActionListener<AnomalyDetectorJobResponse> listener) {
        client.execute(ADBatchAnomalyResultAction.INSTANCE, new ADBatchAnomalyResultRequest(adTask), ActionListener.wrap(r -> {
            String remoteOrLocal = r.isRunTaskRemotely() ? "remote" : "local";
            logger
                .info(
                    "AD task {} of detector {} dispatched to {} node {}",
                    adTask.getTaskId(),
                    adTask.getDetectorId(),
                    remoteOrLocal,
                    r.getNodeId()
                );
            AnomalyDetectorJobResponse anomalyDetectorJobResponse = new AnomalyDetectorJobResponse(
                response.getId(),
                response.getVersion(),
                response.getSeqNo(),
                response.getPrimaryTerm(),
                RestStatus.OK
            );
            listener.onResponse(anomalyDetectorJobResponse);
        }, e -> listener.onFailure(e)));
    }

    /**
     * Handle exceptions for AD task. Update task state and record error message.
     *
     * @param adTask AD task
     * @param e exception
     */
    public void handleADTaskException(ADTask adTask, Exception e) {
        // TODO: remove task execution from map if execution fails
        // TODO: handle timeout exception
        String state = ADTaskState.FAILED.name();
        Map<String, Object> updatedFields = new HashMap<>();
        if (e instanceof ADTaskCancelledException) {
            logger.warn("AD task cancelled: " + adTask.getTaskId());
            state = ADTaskState.STOPPED.name();
            String stoppedBy = ((ADTaskCancelledException) e).getCancelledBy();
            if (stoppedBy != null) {
                updatedFields.put(STOPPED_BY_FIELD, stoppedBy);
            }
        } else {
            logger.error("Failed to execute AD batch task, task id: " + adTask.getTaskId() + ", detector id: " + adTask.getDetectorId(), e);
        }
        updatedFields.put(ERROR_FIELD, getErrorMessage(e));
        updatedFields.put(STATE_FIELD, state);
        updatedFields.put(EXECUTION_END_TIME_FIELD, Instant.now().toEpochMilli());
        updateADTask(adTask.getTaskId(), updatedFields);
    }

    private void updateADTask(String taskId, Map<String, Object> updatedFields) {
        updateADTask(taskId, updatedFields, ActionListener.wrap(response -> {
            if (response.status() == RestStatus.OK) {
                logger.info("Updated AD task successfully: {}", response.status());
            } else {
                logger.error("Failed to update AD task {}, status: {}", taskId, response.status());
            }
        }, e -> { logger.error("Failed to update task: " + taskId, e); }));
    }

    /**
     * Update AD task for specific fields.
     *
     * @param taskId task id
     * @param updatedFields updated fields, key: filed name, value: new value
     * @param listener action listener
     */
    public void updateADTask(String taskId, Map<String, Object> updatedFields, ActionListener<UpdateResponse> listener) {
        UpdateRequest updateRequest = new UpdateRequest(CommonName.DETECTION_STATE_INDEX, taskId);
        Map<String, Object> updatedContent = new HashMap<>();
        updatedContent.putAll(updatedFields);
        updatedContent.put(LAST_UPDATE_TIME_FIELD, Instant.now().toEpochMilli());
        updateRequest.doc(updatedContent);
        updateRequest.setRefreshPolicy(WriteRequest.RefreshPolicy.IMMEDIATE);
        client
            .update(
                updateRequest,
                ActionListener.wrap(response -> listener.onResponse(response), exception -> listener.onFailure(exception))
            );
    }

    public void updateADTaskByQuery(QueryBuilder query, Map<String, Object> updatedFields, ActionListener<UpdateResponse> listener) {

        UpdateRequest updateRequest = new UpdateRequest(CommonName.DETECTION_STATE_INDEX, taskId);
        Map<String, Object> updatedContent = new HashMap<>();
        updatedContent.putAll(updatedFields);
        updatedContent.put(LAST_UPDATE_TIME_FIELD, Instant.now().toEpochMilli());
        updateRequest.doc(updatedContent);
        updateRequest.setRefreshPolicy(WriteRequest.RefreshPolicy.IMMEDIATE);
        client
                .update(
                        updateRequest,
                        ActionListener.wrap(response -> listener.onResponse(response), exception -> listener.onFailure(exception))
                );
    }

    public ADTaskCancellationState cancelTaskByDetectorId(String detectorId, String reason, String userName) {
        return adTaskCacheManager.cancelByDetectorId(detectorId, reason, userName);
    }

//    public ADTaskCancellationState cancelTask(String taskId, String reason, String userName) {
//        if (!adTaskCacheManager.contains(taskId)) {
//            return ADTaskCancellationState.NOT_FOUND;
//        }
//        if (adTaskCacheManager.isCancelled(taskId)) {
//            return ADTaskCancellationState.ALREADY_CANCELLED;
//        }
//        adTaskCacheManager.cancel(taskId, reason, userName);
//        return ADTaskCancellationState.CANCELLED;
//    }

}<|MERGE_RESOLUTION|>--- conflicted
+++ resolved
@@ -170,7 +170,7 @@
         );
     }
 
-    //TODO: if AD task doc removed from index, but task still in cache, we need to remove the cache.
+    // TODO: if AD task doc removed from index, but task still in cache, we need to remove the cache.
     public void stopDetector(
         String detectorId,
         IndexAnomalyDetectorJobActionHandler handler,
@@ -261,7 +261,7 @@
     private void stopTask(String detectorId, Optional<ADTask> adTask, User user, ActionListener<AnomalyDetectorJobResponse> listener) {
         if (!adTask.isPresent()) {
             listener.onFailure(new ResourceNotFoundException(detectorId, "Detector not started"));
-            //TODO: clear cache in case someone delete AD task doc, to avoid memory leak
+            // TODO: clear cache in case someone delete AD task doc, to avoid memory leak
             return;
         }
 
@@ -269,7 +269,7 @@
         if (isADTaskEnded(adTask.get())) {
             // TODO: tune error messages when intgrate with frontend
             listener.onFailure(new ResourceNotFoundException(detectorId, "No running task found"));
-            //TODO: clear cache in case someone delete AD task doc, to avoid memory leak
+            // TODO: clear cache in case someone delete AD task doc, to avoid memory leak
             return;
         }
         String taskId = adTask.get().getTaskId();
@@ -353,13 +353,13 @@
                 }
             }
 
-//            else  if (totalTasks < 1) {
-//                // we need to get task profile data in cache even AD task not found in index.
-//                function.accept(Optional.empty());
-//            } else {
-//                // TODO: handle multiple running lastest task. Iterate and cancel all of them
-//                listener.onFailure(new ElasticsearchStatusException("Multiple", RestStatus.INTERNAL_SERVER_ERROR));
-//            }
+            // else if (totalTasks < 1) {
+            // // we need to get task profile data in cache even AD task not found in index.
+            // function.accept(Optional.empty());
+            // } else {
+            // // TODO: handle multiple running lastest task. Iterate and cancel all of them
+            // listener.onFailure(new ElasticsearchStatusException("Multiple", RestStatus.INTERNAL_SERVER_ERROR));
+            // }
         }, e -> {
             if (e instanceof IndexNotFoundException) {
                 function.accept(Optional.empty());
@@ -617,10 +617,6 @@
             .from(maxAdTaskDocsPerDetector - 1)
             .trackTotalHits(true)
             .size(1);
-<<<<<<< HEAD
-        String s = sourceBuilder.toString();//TODO remove this line
-=======
->>>>>>> 0d1c8e2d
         searchRequest.source(sourceBuilder).indices(CommonName.DETECTION_STATE_INDEX);
         String detectorId = adTask.getDetectorId();
 
@@ -760,25 +756,25 @@
         updateRequest.doc(updatedContent);
         updateRequest.setRefreshPolicy(WriteRequest.RefreshPolicy.IMMEDIATE);
         client
-                .update(
-                        updateRequest,
-                        ActionListener.wrap(response -> listener.onResponse(response), exception -> listener.onFailure(exception))
-                );
+            .update(
+                updateRequest,
+                ActionListener.wrap(response -> listener.onResponse(response), exception -> listener.onFailure(exception))
+            );
     }
 
     public ADTaskCancellationState cancelTaskByDetectorId(String detectorId, String reason, String userName) {
         return adTaskCacheManager.cancelByDetectorId(detectorId, reason, userName);
     }
 
-//    public ADTaskCancellationState cancelTask(String taskId, String reason, String userName) {
-//        if (!adTaskCacheManager.contains(taskId)) {
-//            return ADTaskCancellationState.NOT_FOUND;
-//        }
-//        if (adTaskCacheManager.isCancelled(taskId)) {
-//            return ADTaskCancellationState.ALREADY_CANCELLED;
-//        }
-//        adTaskCacheManager.cancel(taskId, reason, userName);
-//        return ADTaskCancellationState.CANCELLED;
-//    }
+    // public ADTaskCancellationState cancelTask(String taskId, String reason, String userName) {
+    // if (!adTaskCacheManager.contains(taskId)) {
+    // return ADTaskCancellationState.NOT_FOUND;
+    // }
+    // if (adTaskCacheManager.isCancelled(taskId)) {
+    // return ADTaskCancellationState.ALREADY_CANCELLED;
+    // }
+    // adTaskCacheManager.cancel(taskId, reason, userName);
+    // return ADTaskCancellationState.CANCELLED;
+    // }
 
 }