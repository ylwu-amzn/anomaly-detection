--- conflicted
+++ resolved
@@ -51,10 +51,7 @@
 import org.elasticsearch.action.ActionListener;
 import org.elasticsearch.action.ActionListenerResponseHandler;
 import org.elasticsearch.action.bulk.BulkItemResponse;
-<<<<<<< HEAD
-=======
 import org.elasticsearch.action.delete.DeleteRequest;
->>>>>>> e8a14dcf
 import org.elasticsearch.action.delete.DeleteResponse;
 import org.elasticsearch.action.get.GetRequest;
 import org.elasticsearch.action.index.IndexRequest;
@@ -934,7 +931,13 @@
         return cancellationState;
     }
 
-<<<<<<< HEAD
+    /**
+     * Delete AD tasks docs.
+     *
+     * @param detectorId
+     * @param consumer
+     * @param listener
+     */
     public void deleteADTasks(String detectorId, Consumer consumer, ActionListener<DeleteResponse> listener) {
         DeleteByQueryRequest request = new DeleteByQueryRequest(CommonName.DETECTION_STATE_INDEX);
 
@@ -946,7 +949,8 @@
             logger.info("AD tasks deleted for detector {}", detectorId);
             consumer.accept(r);
         }, e -> listener.onFailure(e)));
-=======
+    }
+
     /**
      * Remove detector from cache on coordinating node.
      *
@@ -954,6 +958,5 @@
      */
     public void removeDetectorFromCache(String detectorId) {
         adTaskCacheManager.removeDetector(detectorId);
->>>>>>> e8a14dcf
     }
 }