/*
 * Copyright 2020 Amazon.com, Inc. or its affiliates. All Rights Reserved.
 *
 * Licensed under the Apache License, Version 2.0 (the "License").
 * You may not use this file except in compliance with the License.
 * A copy of the License is located at
 *
 *     http://www.apache.org/licenses/LICENSE-2.0
 *
 * or in the "license" file accompanying this file. This file is distributed
 * on an "AS IS" BASIS, WITHOUT WARRANTIES OR CONDITIONS OF ANY KIND, either
 * express or implied. See the License for the specific language governing
 * permissions and limitations under the License.
 */

package com.amazon.opendistroforelasticsearch.ad.task;

import static com.amazon.opendistroforelasticsearch.ad.constant.CommonErrorMessages.DETECTOR_IS_RUNNING;
import static com.amazon.opendistroforelasticsearch.ad.model.ADTask.DETECTOR_ID_FIELD;
import static com.amazon.opendistroforelasticsearch.ad.model.ADTask.ERROR_FIELD;
import static com.amazon.opendistroforelasticsearch.ad.model.ADTask.EXECUTION_END_TIME_FIELD;
import static com.amazon.opendistroforelasticsearch.ad.model.ADTask.EXECUTION_START_TIME_FIELD;
import static com.amazon.opendistroforelasticsearch.ad.model.ADTask.IS_LATEST_FIELD;
import static com.amazon.opendistroforelasticsearch.ad.model.ADTask.LAST_UPDATE_TIME_FIELD;
import static com.amazon.opendistroforelasticsearch.ad.model.ADTask.STATE_FIELD;
import static com.amazon.opendistroforelasticsearch.ad.model.ADTask.STOPPED_BY_FIELD;
import static com.amazon.opendistroforelasticsearch.ad.settings.AnomalyDetectorSettings.BATCH_TASK_PIECE_INTERVAL_SECONDS;
import static com.amazon.opendistroforelasticsearch.ad.settings.AnomalyDetectorSettings.MAX_OLD_AD_TASK_DOCS_PER_DETECTOR;
import static com.amazon.opendistroforelasticsearch.ad.settings.AnomalyDetectorSettings.REQUEST_TIMEOUT;
import static com.amazon.opendistroforelasticsearch.ad.util.ExceptionUtil.getErrorMessage;
import static com.amazon.opendistroforelasticsearch.ad.util.ExceptionUtil.getShardsFailure;
import static org.elasticsearch.action.DocWriteResponse.Result.CREATED;
import static org.elasticsearch.common.xcontent.XContentParserUtils.ensureExpectedToken;

import java.time.Instant;
import java.time.temporal.ChronoUnit;
import java.util.HashMap;
import java.util.Iterator;
import java.util.List;
import java.util.Map;
import java.util.Optional;
import java.util.function.BiConsumer;
import java.util.function.Consumer;
import java.util.stream.Collectors;

import org.apache.logging.log4j.LogManager;
import org.apache.logging.log4j.Logger;
import org.elasticsearch.ElasticsearchStatusException;
import org.elasticsearch.ExceptionsHelper;
import org.elasticsearch.ResourceAlreadyExistsException;
import org.elasticsearch.action.ActionListener;
import org.elasticsearch.action.ActionListenerResponseHandler;
import org.elasticsearch.action.bulk.BulkItemResponse;
import org.elasticsearch.action.delete.DeleteRequest;
import org.elasticsearch.action.delete.DeleteResponse;
import org.elasticsearch.action.get.GetRequest;
import org.elasticsearch.action.index.IndexRequest;
import org.elasticsearch.action.index.IndexResponse;
import org.elasticsearch.action.search.SearchRequest;
import org.elasticsearch.action.support.WriteRequest;
import org.elasticsearch.action.update.UpdateRequest;
import org.elasticsearch.action.update.UpdateResponse;
import org.elasticsearch.client.Client;
import org.elasticsearch.cluster.node.DiscoveryNode;
import org.elasticsearch.cluster.service.ClusterService;
import org.elasticsearch.common.settings.Settings;
import org.elasticsearch.common.unit.TimeValue;
import org.elasticsearch.common.xcontent.NamedXContentRegistry;
import org.elasticsearch.common.xcontent.XContentBuilder;
import org.elasticsearch.common.xcontent.XContentFactory;
import org.elasticsearch.common.xcontent.XContentParser;
import org.elasticsearch.index.IndexNotFoundException;
import org.elasticsearch.index.query.BoolQueryBuilder;
import org.elasticsearch.index.query.RangeQueryBuilder;
import org.elasticsearch.index.query.TermQueryBuilder;
import org.elasticsearch.index.reindex.DeleteByQueryAction;
import org.elasticsearch.index.reindex.DeleteByQueryRequest;
import org.elasticsearch.index.reindex.UpdateByQueryAction;
import org.elasticsearch.index.reindex.UpdateByQueryRequest;
import org.elasticsearch.rest.RestStatus;
import org.elasticsearch.script.Script;
import org.elasticsearch.search.SearchHit;
import org.elasticsearch.search.builder.SearchSourceBuilder;
import org.elasticsearch.search.sort.SortOrder;
import org.elasticsearch.transport.TransportRequestOptions;
import org.elasticsearch.transport.TransportService;

import com.amazon.opendistroforelasticsearch.ad.cluster.HashRing;
import com.amazon.opendistroforelasticsearch.ad.common.exception.ADTaskCancelledException;
import com.amazon.opendistroforelasticsearch.ad.common.exception.DuplicateTaskException;
import com.amazon.opendistroforelasticsearch.ad.common.exception.InternalFailure;
import com.amazon.opendistroforelasticsearch.ad.common.exception.LimitExceededException;
import com.amazon.opendistroforelasticsearch.ad.common.exception.ResourceNotFoundException;
import com.amazon.opendistroforelasticsearch.ad.constant.CommonName;
import com.amazon.opendistroforelasticsearch.ad.indices.AnomalyDetectionIndices;
import com.amazon.opendistroforelasticsearch.ad.model.ADTask;
import com.amazon.opendistroforelasticsearch.ad.model.ADTaskAction;
import com.amazon.opendistroforelasticsearch.ad.model.ADTaskProfile;
import com.amazon.opendistroforelasticsearch.ad.model.ADTaskState;
import com.amazon.opendistroforelasticsearch.ad.model.ADTaskType;
import com.amazon.opendistroforelasticsearch.ad.model.AnomalyDetector;
import com.amazon.opendistroforelasticsearch.ad.model.DetectorProfile;
import com.amazon.opendistroforelasticsearch.ad.rest.handler.AnomalyDetectorFunction;
import com.amazon.opendistroforelasticsearch.ad.rest.handler.IndexAnomalyDetectorJobActionHandler;
import com.amazon.opendistroforelasticsearch.ad.transport.ADBatchAnomalyResultAction;
import com.amazon.opendistroforelasticsearch.ad.transport.ADBatchAnomalyResultRequest;
import com.amazon.opendistroforelasticsearch.ad.transport.ADCancelTaskAction;
import com.amazon.opendistroforelasticsearch.ad.transport.ADCancelTaskRequest;
import com.amazon.opendistroforelasticsearch.ad.transport.ADTaskProfileAction;
import com.amazon.opendistroforelasticsearch.ad.transport.ADTaskProfileNodeResponse;
import com.amazon.opendistroforelasticsearch.ad.transport.ADTaskProfileRequest;
import com.amazon.opendistroforelasticsearch.ad.transport.AnomalyDetectorJobResponse;
import com.amazon.opendistroforelasticsearch.ad.transport.ForwardADTaskAction;
import com.amazon.opendistroforelasticsearch.ad.transport.ForwardADTaskRequest;
import com.amazon.opendistroforelasticsearch.ad.util.DiscoveryNodeFilterer;
import com.amazon.opendistroforelasticsearch.ad.util.RestHandlerUtils;
import com.amazon.opendistroforelasticsearch.commons.authuser.User;

/**
 * Manage AD task.
 */
public class ADTaskManager {
    private final Logger logger = LogManager.getLogger(this.getClass());

    private final Client client;
    private final ClusterService clusterService;
    private final NamedXContentRegistry xContentRegistry;
    private final AnomalyDetectionIndices detectionIndices;
    private final DiscoveryNodeFilterer nodeFilter;
    private final ADTaskCacheManager adTaskCacheManager;

    private final HashRing hashRing;
    private volatile Integer maxAdTaskDocsPerDetector;
    private volatile Integer pieceIntervalSeconds;
    private volatile TimeValue requestTimeout;

    public ADTaskManager(
        Settings settings,
        ClusterService clusterService,
        Client client,
        NamedXContentRegistry xContentRegistry,
        AnomalyDetectionIndices detectionIndices,
        DiscoveryNodeFilterer nodeFilter,
        HashRing hashRing,
        ADTaskCacheManager adTaskCacheManager
    ) {
        this.client = client;
        this.xContentRegistry = xContentRegistry;
        this.detectionIndices = detectionIndices;
        this.nodeFilter = nodeFilter;
        this.clusterService = clusterService;
        this.adTaskCacheManager = adTaskCacheManager;
        this.hashRing = hashRing;

        this.maxAdTaskDocsPerDetector = MAX_OLD_AD_TASK_DOCS_PER_DETECTOR.get(settings);
        clusterService
            .getClusterSettings()
            .addSettingsUpdateConsumer(MAX_OLD_AD_TASK_DOCS_PER_DETECTOR, it -> maxAdTaskDocsPerDetector = it);

        this.pieceIntervalSeconds = BATCH_TASK_PIECE_INTERVAL_SECONDS.get(settings);
        clusterService.getClusterSettings().addSettingsUpdateConsumer(BATCH_TASK_PIECE_INTERVAL_SECONDS, it -> pieceIntervalSeconds = it);

        this.requestTimeout = REQUEST_TIMEOUT.get(settings);
        clusterService.getClusterSettings().addSettingsUpdateConsumer(REQUEST_TIMEOUT, it -> requestTimeout = it);
    }

    /**
     * Start detector. Will create schedule job for realtime detector,
     * and start AD task for historical detector.
     *
     * @param detectorId detector id
     * @param handler anomaly detector job action handler
     * @param user user
     * @param transportService transport service
     * @param listener action listener
     */
    public void startDetector(
        String detectorId,
        IndexAnomalyDetectorJobActionHandler handler,
        User user,
        TransportService transportService,
        ActionListener<AnomalyDetectorJobResponse> listener
    ) {
        getDetector(
            detectorId,
            (detector) -> handler.startAnomalyDetectorJob(detector), // run realtime detector
            (detector) -> {
                // run historical detector
                Optional<DiscoveryNode> owningNode = hashRing.getOwningNode(detector.getDetectorId());
                if (!owningNode.isPresent()) {
                    logger.debug("Can't find eligible node to run as AD task's coordinating node");
                    listener
                        .onFailure(new ElasticsearchStatusException("No eligible node to run detector", RestStatus.INTERNAL_SERVER_ERROR));
                    return;
                }
                forwardToCoordinatingNode(detector, user, ADTaskAction.START, transportService, owningNode.get(), listener);
            },
            listener
        );
    }

    /**
     * We have three types of nodes in AD task process.
     *
     * 1.Forwarding node which receives external request. The request will \
     *   be sent to coordinating node first.
     * 2.Coordinating node which maintains running historical detector set.\
     *   We use hash ring to find coordinating node with detector id. \
     *   Coordinating node will find a worker node with least load and \
     *   dispatch AD task to that worker node.
     * 3.Worker node which will run AD task.
     *
     * This function is to forward the request to coordinating node.
     *
     * @param detector anomaly detector
     * @param user user
     * @param adTaskAction AD task action
     * @param transportService transport service
     * @param node ES node
     * @param listener action listener
     */
    protected void forwardToCoordinatingNode(
        AnomalyDetector detector,
        User user,
        ADTaskAction adTaskAction,
        TransportService transportService,
        DiscoveryNode node,
        ActionListener<AnomalyDetectorJobResponse> listener
    ) {
        TransportRequestOptions option = TransportRequestOptions
            .builder()
            .withType(TransportRequestOptions.Type.REG)
            .withTimeout(requestTimeout)
            .build();
        transportService
            .sendRequest(
                node,
                ForwardADTaskAction.NAME,
                new ForwardADTaskRequest(detector, user, adTaskAction),
                option,
                new ActionListenerResponseHandler<>(listener, AnomalyDetectorJobResponse::new)
            );
    }

    /**
     * Stop detector.
     * For realtime detector, will set detector job as disabled.
     * For historical detector, will set its AD task as cancelled.
     *
     * @param detectorId detector id
     * @param handler AD job action handler
     * @param user user
     * @param transportService transport service
     * @param listener action listener
     */
    public void stopDetector(
        String detectorId,
        IndexAnomalyDetectorJobActionHandler handler,
        User user,
        TransportService transportService,
        ActionListener<AnomalyDetectorJobResponse> listener
    ) {
        getDetector(
            detectorId,
            // stop realtime detector job
            (detector) -> handler.stopAnomalyDetectorJob(detectorId),
            // stop historical detector AD task
            (detector) -> getLatestADTask(
                detectorId,
                (task) -> stopHistoricalDetector(detectorId, task, user, listener),
                transportService,
                listener
            ),
            listener
        );
    }

    public <T> void getDetector(
        String detectorId,
        Consumer<AnomalyDetector> realTimeDetectorConsumer,
        Consumer<AnomalyDetector> historicalDetectorConsumer,
<<<<<<< HEAD
        ActionListener<T> listener
=======
        ActionListener<AnomalyDetectorJobResponse> listener
>>>>>>> 74230c59
    ) {
        GetRequest getRequest = new GetRequest(AnomalyDetector.ANOMALY_DETECTORS_INDEX).id(detectorId);
        client.get(getRequest, ActionListener.wrap(response -> {
            if (!response.isExists()) {
                listener.onFailure(new ElasticsearchStatusException("AnomalyDetector is not found", RestStatus.NOT_FOUND));
                return;
            }
            try (
                XContentParser parser = RestHandlerUtils.createXContentParserFromRegistry(xContentRegistry, response.getSourceAsBytesRef())
            ) {
                ensureExpectedToken(XContentParser.Token.START_OBJECT, parser.nextToken(), parser);
                AnomalyDetector detector = AnomalyDetector.parse(parser, response.getId(), response.getVersion());

                String error = validateDetector(detector);
                if (error != null) {
                    listener.onFailure(new ElasticsearchStatusException(error, RestStatus.BAD_REQUEST));
                    return;
                }

                if (detector.isRealTimeDetector()) {
                    // run realtime detector
                    realTimeDetectorConsumer.accept(detector);
                } else {
                    // run historical detector
                    historicalDetectorConsumer.accept(detector);
                }
            } catch (Exception e) {
                String message = "Failed to start anomaly detector " + detectorId;
                logger.error(message, e);
                listener.onFailure(new ElasticsearchStatusException(message, RestStatus.INTERNAL_SERVER_ERROR));
            }
        }, exception -> listener.onFailure(exception)));
    }

    /**
     * Get latest AD task and execute consumer function.
     *
     * @param detectorId detector id
     * @param function consumer function
     * @param transportService transport service
     * @param listener action listener
     * @param <T> action listerner response
     */
    public <T> void getLatestADTask(
        String detectorId,
        Consumer<Optional<ADTask>> function,
        TransportService transportService,
        ActionListener<T> listener
    ) {
        BoolQueryBuilder query = new BoolQueryBuilder();
        query.filter(new TermQueryBuilder(DETECTOR_ID_FIELD, detectorId));
        query.filter(new TermQueryBuilder(IS_LATEST_FIELD, true));
        SearchSourceBuilder sourceBuilder = new SearchSourceBuilder();
        sourceBuilder.query(query);
        SearchRequest searchRequest = new SearchRequest();
        searchRequest.source(sourceBuilder);
        searchRequest.indices(CommonName.DETECTION_STATE_INDEX);

        client.search(searchRequest, ActionListener.wrap(r -> {
<<<<<<< HEAD
            long totalTasks = r.getHits().getTotalHits().value;
            if (totalTasks < 1) {
=======
            // https://github.com/opendistro-for-elasticsearch/anomaly-detection/pull/359#discussion_r558653132
            // getTotalHits will be null when we track_total_hits is false in the query request.
            // Add more checking here to cover some unknown cases.
            if (r == null || r.getHits().getTotalHits() == null || r.getHits().getTotalHits().value == 0) {
>>>>>>> 74230c59
                // don't throw exception here as consumer functions need to handle missing task
                // in different way.
                function.accept(Optional.empty());
                return;
            }
            SearchHit searchHit = r.getHits().getAt(0);
            try (XContentParser parser = RestHandlerUtils.createXContentParserFromRegistry(xContentRegistry, searchHit.getSourceRef())) {
                ensureExpectedToken(XContentParser.Token.START_OBJECT, parser.nextToken(), parser);
                ADTask adTask = ADTask.parse(parser, searchHit.getId());

                if (!isADTaskEnded(adTask) && lastUpdateTimeExpired(adTask)) {
                    // If AD task is still running, but its last updated time not refreshed
                    // for 2 pieces intervals, we will get task profile to check if it's
                    // really running and reset state as STOPPED if not running.
                    // For example, ES process crashes, then all tasks running on it will stay
                    // as running. We can reset the task state when next read happen.
                    getADTaskProfile(adTask, ActionListener.wrap(taskProfile -> {
                        if (taskProfile.getNodeId() == null) {
                            // If no node is running this task, reset it as STOPPED.
                            resetTaskStateAsStopped(adTask, transportService);
                            adTask.setState(ADTaskState.STOPPED.name());
                        }
                        function.accept(Optional.of(adTask));
                    }, e -> {
                        logger.error("Failed to get AD task profile for task " + adTask.getTaskId(), e);
                        listener.onFailure(e);
                    }));
                } else {
                    function.accept(Optional.of(adTask));
                }
            } catch (Exception e) {
                String message = "Failed to parse AD task for detector " + detectorId;
                logger.error(message, e);
                listener.onFailure(new ElasticsearchStatusException(message, RestStatus.INTERNAL_SERVER_ERROR));
            }
        }, e -> {
            if (e instanceof IndexNotFoundException) {
                function.accept(Optional.empty());
            } else {
                logger.error("Failed to search AD task for detector " + detectorId, e);
                listener.onFailure(e);
            }
        }));
    }

    private void stopHistoricalDetector(
        String detectorId,
        Optional<ADTask> adTask,
        User user,
        ActionListener<AnomalyDetectorJobResponse> listener
    ) {
        if (!adTask.isPresent()) {
            listener.onFailure(new ResourceNotFoundException(detectorId, "Detector not started"));
            return;
        }

        if (isADTaskEnded(adTask.get())) {
            listener.onFailure(new ResourceNotFoundException(detectorId, "No running task found"));
            return;
<<<<<<< HEAD
        }

        String taskId = adTask.get().getTaskId();
        DiscoveryNode[] dataNodes = nodeFilter.getEligibleDataNodes();
        String userName = user == null ? null : user.getName();

        ADCancelTaskRequest cancelTaskRequest = new ADCancelTaskRequest(detectorId, userName, dataNodes);
        client
            .execute(
                ADCancelTaskAction.INSTANCE,
                cancelTaskRequest,
                ActionListener
                    .wrap(response -> { listener.onResponse(new AnomalyDetectorJobResponse(taskId, 0, 0, 0, RestStatus.OK)); }, e -> {
                        logger.error("Failed to cancel AD task " + taskId + ", detector id: " + detectorId, e);
                        listener.onFailure(e);
                    })
            );
    }

    private boolean lastUpdateTimeExpired(ADTask adTask) {
        return adTask.getLastUpdateTime().plus(2 * pieceIntervalSeconds, ChronoUnit.SECONDS).isBefore(Instant.now());
    }

    public boolean isADTaskEnded(ADTask adTask) {
        return ADTaskState.STOPPED.name().equals(adTask.getState())
            || ADTaskState.FINISHED.name().equals(adTask.getState())
            || ADTaskState.FAILED.name().equals(adTask.getState());
    }

    private void resetTaskStateAsStopped(ADTask adTask, TransportService transportService) {
        if (!isADTaskEnded(adTask)) {
            cleanDetectorCache(adTask, transportService, () -> {
                Map<String, Object> updatedFields = new HashMap<>();
                updatedFields.put(STATE_FIELD, ADTaskState.STOPPED.name());
                updateADTask(adTask.getTaskId(), updatedFields);
                logger.debug("reset task as stopped, task id " + adTask.getTaskId());
            });
        }
    }

=======
        }

        String taskId = adTask.get().getTaskId();
        DiscoveryNode[] dataNodes = nodeFilter.getEligibleDataNodes();
        String userName = user == null ? null : user.getName();

        ADCancelTaskRequest cancelTaskRequest = new ADCancelTaskRequest(detectorId, userName, dataNodes);
        client
            .execute(
                ADCancelTaskAction.INSTANCE,
                cancelTaskRequest,
                ActionListener
                    .wrap(response -> { listener.onResponse(new AnomalyDetectorJobResponse(taskId, 0, 0, 0, RestStatus.OK)); }, e -> {
                        logger.error("Failed to cancel AD task " + taskId + ", detector id: " + detectorId, e);
                        listener.onFailure(e);
                    })
            );
    }

    private boolean lastUpdateTimeExpired(ADTask adTask) {
        return adTask.getLastUpdateTime().plus(2 * pieceIntervalSeconds, ChronoUnit.SECONDS).isBefore(Instant.now());
    }

    private boolean isADTaskEnded(ADTask adTask) {
        return ADTaskState.STOPPED.name().equals(adTask.getState())
            || ADTaskState.FINISHED.name().equals(adTask.getState())
            || ADTaskState.FAILED.name().equals(adTask.getState());
    }

    private void resetTaskStateAsStopped(ADTask adTask, TransportService transportService) {
        if (!isADTaskEnded(adTask)) {
            cleanDetectorCache(adTask, transportService, () -> {
                Map<String, Object> updatedFields = new HashMap<>();
                updatedFields.put(STATE_FIELD, ADTaskState.STOPPED.name());
                updateADTask(adTask.getTaskId(), updatedFields);
                logger.debug("reset task as stopped, task id " + adTask.getTaskId());
            });
        }
    }

    /**
     * Clean detector cache on coordinating node.
     * If task's coordinating node is still in cluster, will forward stop
     * task request to coordinating node, then coordinating node will
     * remove detector from cache.
     * If task's coordinating node is not in cluster, we don't need to
     * forward stop task request to coordinating node.
     *
     * @param adTask AD task
     * @param transportService transport service
     * @param function will execute it when detector cache cleaned successfully or coordinating node left cluster
     */
>>>>>>> 74230c59
    protected void cleanDetectorCache(ADTask adTask, TransportService transportService, AnomalyDetectorFunction function) {
        String coordinatingNode = adTask.getCoordinatingNode();
        DiscoveryNode[] eligibleDataNodes = nodeFilter.getEligibleDataNodes();
        logger.debug("coordinatingNode is: " + coordinatingNode + " for task " + adTask.getTaskId());
        DiscoveryNode targetNode = null;
        for (DiscoveryNode node : eligibleDataNodes) {
            if (node.getId().equals(coordinatingNode)) {
                targetNode = node;
                break;
            }
        }
        if (targetNode != null) {
            logger.debug("coordinatingNode found, will clean detector cache on it, detectorId: " + adTask.getDetectorId());
            forwardToCoordinatingNode(
                adTask.getDetector(),
                null,
                ADTaskAction.STOP,
                transportService,
                targetNode,
                ActionListener
                    .wrap(
                        r -> { function.execute(); },
                        e -> { logger.error("Failed to clear detector cache on coordinating node " + coordinatingNode, e); }
                    )
            );
        } else {
            logger
                .warn(
                    "coordinating node"
                        + coordinatingNode
                        + " left cluster for detector "
                        + adTask.getDetectorId()
                        + ", task id "
                        + adTask.getTaskId()
                );
            function.execute();
        }
    }

    /**
     * Get AD task profile data.
     *
     * @param detectorId detector id
     * @param transportService transport service
     * @param listener action listener
     */
    public void getLatestADTaskProfile(String detectorId, TransportService transportService, ActionListener<DetectorProfile> listener) {
        getLatestADTask(detectorId, adTask -> {
            if (adTask.isPresent()) {
                getADTaskProfile(adTask.get(), ActionListener.wrap(adTaskProfile -> {
                    DetectorProfile.Builder profileBuilder = new DetectorProfile.Builder();
                    profileBuilder.adTaskProfile(adTaskProfile);
                    listener.onResponse(profileBuilder.build());
                }, e -> {
                    logger.error("Failed to get AD task profile for task " + adTask.get().getTaskId(), e);
                    listener.onFailure(e);
                }));
            } else {
<<<<<<< HEAD
                listener.onFailure(new ResourceNotFoundException(detectorId, "Can't find latest task for detector"));
=======
                listener.onFailure(new ResourceNotFoundException(detectorId, "Can't find task for detector"));
>>>>>>> 74230c59
            }
        }, transportService, listener);
    }

    private void getADTaskProfile(ADTask adTask, ActionListener<ADTaskProfile> listener) {
        String detectorId = adTask.getDetectorId();

        DiscoveryNode[] dataNodes = nodeFilter.getEligibleDataNodes();
        ADTaskProfileRequest adTaskProfileRequest = new ADTaskProfileRequest(detectorId, dataNodes);
        client.execute(ADTaskProfileAction.INSTANCE, adTaskProfileRequest, ActionListener.wrap(response -> {
            if (response.hasFailures()) {
                listener.onFailure(response.failures().get(0));
                return;
            }

            List<ADTaskProfile> nodeResponses = response
                .getNodes()
                .stream()
                .filter(r -> r.getAdTaskProfile() != null)
                .map(ADTaskProfileNodeResponse::getAdTaskProfile)
                .collect(Collectors.toList());

            if (nodeResponses.size() > 1) {
                String error = nodeResponses.size()
                    + " tasks running for detector "
                    + adTask.getDetectorId()
                    + ". Please stop detector to kill all running tasks.";
                logger.error(error);
                listener.onFailure(new InternalFailure(adTask.getDetectorId(), error));
                return;
            }
            if (nodeResponses.size() == 0) {
                ADTaskProfile adTaskProfile = new ADTaskProfile(adTask, null, null, null, null, null, null);
                listener.onResponse(adTaskProfile);
            } else {
                ADTaskProfile nodeResponse = nodeResponses.get(0);
                ADTaskProfile adTaskProfile = new ADTaskProfile(
                    adTask,
                    nodeResponse.getShingleSize(),
                    nodeResponse.getRcfTotalUpdates(),
                    nodeResponse.getThresholdModelTrained(),
                    nodeResponse.getThresholdModelTrainingDataSize(),
                    nodeResponse.getModelSizeInBytes(),
                    nodeResponse.getNodeId()
                );
                listener.onResponse(adTaskProfile);
            }
        }, e -> {
            logger.error("Failed to get task profile for task " + adTask.getTaskId(), e);
            listener.onFailure(e);
        }));
    }

    /**
     * Get task profile for detector.
     *
     * @param detectorId detector id
     * @return AD task profile
     * @throws LimitExceededException if there are multiple tasks for the detector
     */
    public ADTaskProfile getLocalADTaskProfileByDetectorId(String detectorId) {
        ADTaskProfile adTaskProfile = null;
        List<String> tasksOfDetector = adTaskCacheManager.getTasksOfDetector(detectorId);
        if (tasksOfDetector.size() > 1) {
            String error = "Multiple tasks are running for detector: " + detectorId + ". You can stop detector to kill all running tasks.";
            logger.warn(error);
            throw new LimitExceededException(error);
        }
        if (tasksOfDetector.size() == 1) {
            String taskId = tasksOfDetector.get(0);
            adTaskProfile = new ADTaskProfile(
                adTaskCacheManager.getShingle(taskId).size(),
                adTaskCacheManager.getRcfModel(taskId).getTotalUpdates(),
                adTaskCacheManager.isThresholdModelTrained(taskId),
                adTaskCacheManager.getThresholdModelTrainingDataSize(taskId),
                adTaskCacheManager.getModelSize(taskId),
                clusterService.localNode().getId()
            );
        }
        return adTaskProfile;
    }

    private String validateDetector(AnomalyDetector detector) {
        if (detector.getFeatureAttributes().size() == 0) {
            return "Can't start detector job as no features configured";
        }
        if (detector.getEnabledFeatureIds().size() == 0) {
            return "Can't start detector job as no enabled features configured";
        }
        return null;
    }

    /**
     * Start historical detector on coordinating node.
     * Will init task index if not exist and write new AD task to index. If task index
     * exists, will check if there is task running. If no running task, reset old task
     * as not latest and clean old tasks which exceeds limitation. Then find out node
     * with least load and dispatch task to that node(worker node).
     *
     * @param detector anomaly detector
     * @param user user
     * @param transportService transport service
     * @param listener action listener
     */
    public void startHistoricalDetector(
        AnomalyDetector detector,
        User user,
        TransportService transportService,
        ActionListener<AnomalyDetectorJobResponse> listener
    ) {
        try {
            if (detectionIndices.doesDetectorStateIndexExist()) {
                // If detection index exist, check if latest AD task is running
                getLatestADTask(detector.getDetectorId(), (adTask) -> {
                    if (!adTask.isPresent() || isADTaskEnded(adTask.get())) {
                        executeHistoricalDetector(detector, user, listener);
                    } else {
                        listener.onFailure(new ElasticsearchStatusException(DETECTOR_IS_RUNNING, RestStatus.BAD_REQUEST));
                    }
                }, transportService, listener);
            } else {
                // If detection index doesn't exist, create index and execute historical detector.
                detectionIndices.initDetectionStateIndex(ActionListener.wrap(r -> {
                    if (r.isAcknowledged()) {
                        logger.info("Created {} with mappings.", CommonName.DETECTION_STATE_INDEX);
                        executeHistoricalDetector(detector, user, listener);
                    } else {
                        String error = "Create index " + CommonName.DETECTION_STATE_INDEX + " with mappings not acknowledged";
                        logger.warn(error);
                        listener.onFailure(new ElasticsearchStatusException(error, RestStatus.INTERNAL_SERVER_ERROR));
                    }
                }, e -> {
                    if (ExceptionsHelper.unwrapCause(e) instanceof ResourceAlreadyExistsException) {
                        executeHistoricalDetector(detector, user, listener);
                    } else {
                        logger.error("Failed to init anomaly detection state index", e);
                        listener.onFailure(e);
                    }
                }));
            }
        } catch (Exception e) {
            logger.error("Failed to start historical detector " + detector.getDetectorId(), e);
            listener.onFailure(e);
        }
    }

    private void executeHistoricalDetector(AnomalyDetector detector, User user, ActionListener<AnomalyDetectorJobResponse> listener) {
        UpdateByQueryRequest updateByQueryRequest = new UpdateByQueryRequest();
        updateByQueryRequest.indices(CommonName.DETECTION_STATE_INDEX);
        BoolQueryBuilder query = new BoolQueryBuilder();
        query.filter(new TermQueryBuilder(DETECTOR_ID_FIELD, detector.getDetectorId()));
        query.filter(new TermQueryBuilder(IS_LATEST_FIELD, true));
        updateByQueryRequest.setQuery(query);
        updateByQueryRequest.setRefresh(true);
        updateByQueryRequest.setScript(new Script("ctx._source.is_latest = false;"));

        client.execute(UpdateByQueryAction.INSTANCE, updateByQueryRequest, ActionListener.wrap(r -> {
            List<BulkItemResponse.Failure> bulkFailures = r.getBulkFailures();
            if (bulkFailures.isEmpty()) {
                createNewADTask(detector, user, listener);
            } else {
                logger.error("Failed to update old task's state for detector: {}, response: {} ", detector.getDetectorId(), r.toString());
                listener.onFailure(bulkFailures.get(0).getCause());
            }
        }, e -> {
            logger.error("Failed to reset old tasks as not latest for detector " + detector.getDetectorId(), e);
            listener.onFailure(e);
        }));
    }

    private void createNewADTask(AnomalyDetector detector, User user, ActionListener<AnomalyDetectorJobResponse> listener) {
        String userName = user == null ? null : user.getName();
        Instant now = Instant.now();
        ADTask adTask = new ADTask.Builder()
            .detectorId(detector.getDetectorId())
            .detector(detector)
            .isLatest(true)
            .taskType(ADTaskType.HISTORICAL.name())
            .executionStartTime(now)
            .taskProgress(0.0f)
            .initProgress(0.0f)
            .state(ADTaskState.CREATED.name())
            .lastUpdateTime(now)
            .startedBy(userName)
            .coordinatingNode(clusterService.localNode().getId())
            .build();

        IndexRequest request = new IndexRequest(CommonName.DETECTION_STATE_INDEX);
        try (XContentBuilder builder = XContentFactory.jsonBuilder()) {
            request
                .source(adTask.toXContent(builder, RestHandlerUtils.XCONTENT_WITH_TYPE))
                .setRefreshPolicy(WriteRequest.RefreshPolicy.IMMEDIATE);
            client
                .index(
                    request,
                    ActionListener
                        .wrap(
                            r -> onIndexADTaskResponse(
                                r,
                                adTask,
                                (response, delegatedListener) -> cleanOldAdTaskDocs(response, adTask, delegatedListener),
                                listener
                            ),
                            e -> {
                                logger.error("Failed to create AD task for detector " + detector.getDetectorId(), e);
                                listener.onFailure(e);
                            }
                        )
                );
        } catch (Exception e) {
            logger.error("Failed to create AD task for detector " + detector.getDetectorId(), e);
            listener.onFailure(e);
        }
    }

    private void onIndexADTaskResponse(
        IndexResponse response,
        ADTask adTask,
        BiConsumer<IndexResponse, ActionListener<AnomalyDetectorJobResponse>> function,
        ActionListener<AnomalyDetectorJobResponse> listener
    ) {
        if (response == null || response.getResult() != CREATED) {
            String errorMsg = getShardsFailure(response);
            listener.onFailure(new ElasticsearchStatusException(errorMsg, response.status()));
            return;
        }
        adTask.setTaskId(response.getId());
        ActionListener<AnomalyDetectorJobResponse> delegatedListener = ActionListener.wrap(r -> { listener.onResponse(r); }, e -> {
            handleADTaskException(adTask, e);
            if (e instanceof DuplicateTaskException) {
                listener.onFailure(new ElasticsearchStatusException(DETECTOR_IS_RUNNING, RestStatus.BAD_REQUEST));
            } else {
                listener.onFailure(e);
                adTaskCacheManager.removeDetector(adTask.getDetectorId());
            }
        });
        try {
            // Put detector id in cache. If detector id already in cache, will throw
            // DuplicateTaskException. This is to solve race condition when user send
            // multiple start request for one historical detector.
<<<<<<< HEAD
            adTaskCacheManager.put(adTask.getDetectorId());
=======
            adTaskCacheManager.add(adTask.getDetectorId());
>>>>>>> 74230c59
        } catch (Exception e) {
            delegatedListener.onFailure(e);
            return;
        }
        if (function != null) {
            function.accept(response, delegatedListener);
        }
    }

    private void cleanOldAdTaskDocs(IndexResponse response, ADTask adTask, ActionListener<AnomalyDetectorJobResponse> listener) {
        BoolQueryBuilder query = new BoolQueryBuilder();
        query.filter(new TermQueryBuilder(DETECTOR_ID_FIELD, adTask.getDetectorId()));
        query.filter(new TermQueryBuilder(IS_LATEST_FIELD, false));
        SearchRequest searchRequest = new SearchRequest();
        SearchSourceBuilder sourceBuilder = new SearchSourceBuilder();
        sourceBuilder
            .query(query)
            .sort(EXECUTION_START_TIME_FIELD, SortOrder.DESC)
            // Search query "from" starts from 0.
            .from(maxAdTaskDocsPerDetector - 1)
            .trackTotalHits(true)
            .size(1);
        searchRequest.source(sourceBuilder).indices(CommonName.DETECTION_STATE_INDEX);
        String detectorId = adTask.getDetectorId();

        client.search(searchRequest, ActionListener.wrap(r -> {
            Iterator<SearchHit> iterator = r.getHits().iterator();
            if (iterator.hasNext()) {
                logger
                    .debug(
                        "AD tasks count for detector {} is {}, exceeds limit of {}",
                        detectorId,
                        r.getHits().getTotalHits().value,
                        maxAdTaskDocsPerDetector
                    );
                SearchHit searchHit = r.getHits().getAt(0);
                try (
                    XContentParser parser = RestHandlerUtils.createXContentParserFromRegistry(xContentRegistry, searchHit.getSourceRef())
                ) {
                    ensureExpectedToken(XContentParser.Token.START_OBJECT, parser.nextToken(), parser);
                    ADTask task = ADTask.parse(parser, searchHit.getId());

                    DeleteByQueryRequest request = new DeleteByQueryRequest(CommonName.DETECTION_STATE_INDEX);
                    RangeQueryBuilder rangeQueryBuilder = new RangeQueryBuilder(EXECUTION_START_TIME_FIELD);
                    rangeQueryBuilder.lt(task.getExecutionStartTime().toEpochMilli()).format("epoch_millis");
                    request.setQuery(rangeQueryBuilder);
                    client.execute(DeleteByQueryAction.INSTANCE, request, ActionListener.wrap(res -> {
                        logger
                            .debug(
                                "Deleted {} old AD tasks started equals or before {} for detector {}",
                                res.getDeleted(),
                                adTask.getExecutionStartTime().toEpochMilli(),
                                detectorId
                            );
                        runBatchResultAction(response, adTask, listener);
                    }, e -> {
                        logger.warn("Failed to clean AD tasks for detector " + detectorId, e);
                        listener.onFailure(e);
                    }));
                } catch (Exception e) {
                    logger.warn("Failed to parse AD tasks for detector " + detectorId, e);
                    listener.onFailure(e);
                }
            } else {
                runBatchResultAction(response, adTask, listener);
            }
        }, e -> {
            logger.warn("Failed to search AD tasks for detector " + detectorId, e);
            listener.onFailure(e);
        }));
    }

    private void runBatchResultAction(IndexResponse response, ADTask adTask, ActionListener<AnomalyDetectorJobResponse> listener) {
        client.execute(ADBatchAnomalyResultAction.INSTANCE, new ADBatchAnomalyResultRequest(adTask), ActionListener.wrap(r -> {
            String remoteOrLocal = r.isRunTaskRemotely() ? "remote" : "local";
            logger
                .info(
                    "AD task {} of detector {} dispatched to {} node {}",
                    adTask.getTaskId(),
                    adTask.getDetectorId(),
                    remoteOrLocal,
                    r.getNodeId()
                );
            AnomalyDetectorJobResponse anomalyDetectorJobResponse = new AnomalyDetectorJobResponse(
                response.getId(),
                response.getVersion(),
                response.getSeqNo(),
                response.getPrimaryTerm(),
                RestStatus.OK
            );
            listener.onResponse(anomalyDetectorJobResponse);
        }, e -> listener.onFailure(e)));
    }

    /**
     * Handle exceptions for AD task. Update task state and record error message.
     *
     * @param adTask AD task
     * @param e exception
     */
    public void handleADTaskException(ADTask adTask, Exception e) {
        // TODO: handle timeout exception
        String state = ADTaskState.FAILED.name();
        Map<String, Object> updatedFields = new HashMap<>();
        if (e instanceof DuplicateTaskException) {
            // If user send multiple start detector request, we will meet race condition.
            // Cache manager will put first request in cache and throw DuplicateTaskException
            // for the second request. We will delete the second task.
            logger
                .warn(
                    "There is already one running task for detector, detectorId:"
                        + adTask.getDetectorId()
                        + ". Will delete task "
                        + adTask.getTaskId()
                );
            deleteADTask(adTask.getTaskId());
            return;
        }
        if (e instanceof ADTaskCancelledException) {
            logger.warn("AD task cancelled: " + adTask.getTaskId());
            state = ADTaskState.STOPPED.name();
            String stoppedBy = ((ADTaskCancelledException) e).getCancelledBy();
            if (stoppedBy != null) {
                updatedFields.put(STOPPED_BY_FIELD, stoppedBy);
            }
        } else {
            logger.error("Failed to execute AD batch task, task id: " + adTask.getTaskId() + ", detector id: " + adTask.getDetectorId(), e);
        }
        updatedFields.put(ERROR_FIELD, getErrorMessage(e));
        updatedFields.put(STATE_FIELD, state);
        updatedFields.put(EXECUTION_END_TIME_FIELD, Instant.now().toEpochMilli());
        updateADTask(adTask.getTaskId(), updatedFields);
    }

    public void updateADTask(String taskId, Map<String, Object> updatedFields) {
        updateADTask(taskId, updatedFields, ActionListener.wrap(response -> {
            if (response.status() == RestStatus.OK) {
                logger.debug("Updated AD task successfully: {}", response.status());
            } else {
                logger.error("Failed to update AD task {}, status: {}", taskId, response.status());
            }
        }, e -> { logger.error("Failed to update task: " + taskId, e); }));
    }

    /**
     * Update AD task for specific fields.
     *
     * @param taskId task id
     * @param updatedFields updated fields, key: filed name, value: new value
     * @param listener action listener
     */
    public void updateADTask(String taskId, Map<String, Object> updatedFields, ActionListener<UpdateResponse> listener) {
        UpdateRequest updateRequest = new UpdateRequest(CommonName.DETECTION_STATE_INDEX, taskId);
        Map<String, Object> updatedContent = new HashMap<>();
        updatedContent.putAll(updatedFields);
        updatedContent.put(LAST_UPDATE_TIME_FIELD, Instant.now().toEpochMilli());
        updateRequest.doc(updatedContent);
        updateRequest.setRefreshPolicy(WriteRequest.RefreshPolicy.IMMEDIATE);
        client.update(updateRequest, listener);
    }

    public void deleteADTask(String taskId) {
        deleteADTask(
            taskId,
            ActionListener
                .wrap(
                    r -> { logger.info("Deleted AD task {} with status: {}", taskId, r.status()); },
                    e -> { logger.error("Failed to delete AD task " + taskId, e); }
                )
        );
    }

    public void deleteADTask(String taskId, ActionListener<DeleteResponse> listener) {
        DeleteRequest deleteRequest = new DeleteRequest(CommonName.DETECTION_STATE_INDEX, taskId);
        client.delete(deleteRequest, listener);
    }

    /**
     * Cancel running task by detector id.
     *
     * @param detectorId detector id
     * @param reason reason to cancel AD task
     * @param userName which user cancel the AD task
     * @return AD task cancellation state
     */
    public ADTaskCancellationState cancelLocalTaskByDetectorId(String detectorId, String reason, String userName) {
        ADTaskCancellationState cancellationState = adTaskCacheManager.cancelByDetectorId(detectorId, reason, userName);
<<<<<<< HEAD
        logger.debug("Cancelled AD task for detector: " + detectorId + ", state: " + cancellationState);
        return cancellationState;
    }

    /**
     * Delete AD tasks docs.
     *
     * @param detectorId detector id
     * @param consumer consumer function
     * @param listener action listener
     */
    public void deleteADTasks(String detectorId, Consumer consumer, ActionListener<DeleteResponse> listener) {
        DeleteByQueryRequest request = new DeleteByQueryRequest(CommonName.DETECTION_STATE_INDEX);

        BoolQueryBuilder query = new BoolQueryBuilder();
        query.filter(new TermQueryBuilder(DETECTOR_ID_FIELD, detectorId));

        request.setQuery(query);
        client.execute(DeleteByQueryAction.INSTANCE, request, ActionListener.wrap(r -> {
            logger.info("AD tasks deleted for detector {}", detectorId);
            consumer.accept(r);
        }, e -> listener.onFailure(e)));
=======
        logger
            .debug(
                "Cancelled AD task for detector: {}, state: {}, cancelled by: {}, reason: {}",
                detectorId,
                cancellationState,
                userName,
                reason
            );
        return cancellationState;
>>>>>>> 74230c59
    }

    /**
     * Remove detector from cache on coordinating node.
     *
     * @param detectorId detector id
     */
    public void removeDetectorFromCache(String detectorId) {
        adTaskCacheManager.removeDetector(detectorId);
    }
}<|MERGE_RESOLUTION|>--- conflicted
+++ resolved
@@ -279,11 +279,7 @@
         String detectorId,
         Consumer<AnomalyDetector> realTimeDetectorConsumer,
         Consumer<AnomalyDetector> historicalDetectorConsumer,
-<<<<<<< HEAD
         ActionListener<T> listener
-=======
-        ActionListener<AnomalyDetectorJobResponse> listener
->>>>>>> 74230c59
     ) {
         GetRequest getRequest = new GetRequest(AnomalyDetector.ANOMALY_DETECTORS_INDEX).id(detectorId);
         client.get(getRequest, ActionListener.wrap(response -> {
@@ -343,15 +339,10 @@
         searchRequest.indices(CommonName.DETECTION_STATE_INDEX);
 
         client.search(searchRequest, ActionListener.wrap(r -> {
-<<<<<<< HEAD
-            long totalTasks = r.getHits().getTotalHits().value;
-            if (totalTasks < 1) {
-=======
             // https://github.com/opendistro-for-elasticsearch/anomaly-detection/pull/359#discussion_r558653132
             // getTotalHits will be null when we track_total_hits is false in the query request.
             // Add more checking here to cover some unknown cases.
             if (r == null || r.getHits().getTotalHits() == null || r.getHits().getTotalHits().value == 0) {
->>>>>>> 74230c59
                 // don't throw exception here as consumer functions need to handle missing task
                 // in different way.
                 function.accept(Optional.empty());
@@ -411,7 +402,6 @@
         if (isADTaskEnded(adTask.get())) {
             listener.onFailure(new ResourceNotFoundException(detectorId, "No running task found"));
             return;
-<<<<<<< HEAD
         }
 
         String taskId = adTask.get().getTaskId();
@@ -452,47 +442,6 @@
         }
     }
 
-=======
-        }
-
-        String taskId = adTask.get().getTaskId();
-        DiscoveryNode[] dataNodes = nodeFilter.getEligibleDataNodes();
-        String userName = user == null ? null : user.getName();
-
-        ADCancelTaskRequest cancelTaskRequest = new ADCancelTaskRequest(detectorId, userName, dataNodes);
-        client
-            .execute(
-                ADCancelTaskAction.INSTANCE,
-                cancelTaskRequest,
-                ActionListener
-                    .wrap(response -> { listener.onResponse(new AnomalyDetectorJobResponse(taskId, 0, 0, 0, RestStatus.OK)); }, e -> {
-                        logger.error("Failed to cancel AD task " + taskId + ", detector id: " + detectorId, e);
-                        listener.onFailure(e);
-                    })
-            );
-    }
-
-    private boolean lastUpdateTimeExpired(ADTask adTask) {
-        return adTask.getLastUpdateTime().plus(2 * pieceIntervalSeconds, ChronoUnit.SECONDS).isBefore(Instant.now());
-    }
-
-    private boolean isADTaskEnded(ADTask adTask) {
-        return ADTaskState.STOPPED.name().equals(adTask.getState())
-            || ADTaskState.FINISHED.name().equals(adTask.getState())
-            || ADTaskState.FAILED.name().equals(adTask.getState());
-    }
-
-    private void resetTaskStateAsStopped(ADTask adTask, TransportService transportService) {
-        if (!isADTaskEnded(adTask)) {
-            cleanDetectorCache(adTask, transportService, () -> {
-                Map<String, Object> updatedFields = new HashMap<>();
-                updatedFields.put(STATE_FIELD, ADTaskState.STOPPED.name());
-                updateADTask(adTask.getTaskId(), updatedFields);
-                logger.debug("reset task as stopped, task id " + adTask.getTaskId());
-            });
-        }
-    }
-
     /**
      * Clean detector cache on coordinating node.
      * If task's coordinating node is still in cluster, will forward stop
@@ -505,7 +454,6 @@
      * @param transportService transport service
      * @param function will execute it when detector cache cleaned successfully or coordinating node left cluster
      */
->>>>>>> 74230c59
     protected void cleanDetectorCache(ADTask adTask, TransportService transportService, AnomalyDetectorFunction function) {
         String coordinatingNode = adTask.getCoordinatingNode();
         DiscoveryNode[] eligibleDataNodes = nodeFilter.getEligibleDataNodes();
@@ -564,11 +512,7 @@
                     listener.onFailure(e);
                 }));
             } else {
-<<<<<<< HEAD
                 listener.onFailure(new ResourceNotFoundException(detectorId, "Can't find latest task for detector"));
-=======
-                listener.onFailure(new ResourceNotFoundException(detectorId, "Can't find task for detector"));
->>>>>>> 74230c59
             }
         }, transportService, listener);
     }
@@ -809,11 +753,7 @@
             // Put detector id in cache. If detector id already in cache, will throw
             // DuplicateTaskException. This is to solve race condition when user send
             // multiple start request for one historical detector.
-<<<<<<< HEAD
-            adTaskCacheManager.put(adTask.getDetectorId());
-=======
             adTaskCacheManager.add(adTask.getDetectorId());
->>>>>>> 74230c59
         } catch (Exception e) {
             delegatedListener.onFailure(e);
             return;
@@ -1001,30 +941,6 @@
      */
     public ADTaskCancellationState cancelLocalTaskByDetectorId(String detectorId, String reason, String userName) {
         ADTaskCancellationState cancellationState = adTaskCacheManager.cancelByDetectorId(detectorId, reason, userName);
-<<<<<<< HEAD
-        logger.debug("Cancelled AD task for detector: " + detectorId + ", state: " + cancellationState);
-        return cancellationState;
-    }
-
-    /**
-     * Delete AD tasks docs.
-     *
-     * @param detectorId detector id
-     * @param consumer consumer function
-     * @param listener action listener
-     */
-    public void deleteADTasks(String detectorId, Consumer consumer, ActionListener<DeleteResponse> listener) {
-        DeleteByQueryRequest request = new DeleteByQueryRequest(CommonName.DETECTION_STATE_INDEX);
-
-        BoolQueryBuilder query = new BoolQueryBuilder();
-        query.filter(new TermQueryBuilder(DETECTOR_ID_FIELD, detectorId));
-
-        request.setQuery(query);
-        client.execute(DeleteByQueryAction.INSTANCE, request, ActionListener.wrap(r -> {
-            logger.info("AD tasks deleted for detector {}", detectorId);
-            consumer.accept(r);
-        }, e -> listener.onFailure(e)));
-=======
         logger
             .debug(
                 "Cancelled AD task for detector: {}, state: {}, cancelled by: {}, reason: {}",
@@ -1034,7 +950,26 @@
                 reason
             );
         return cancellationState;
->>>>>>> 74230c59
+    }
+
+    /**
+     * Delete AD tasks docs.
+     *
+     * @param detectorId detector id
+     * @param consumer consumer function
+     * @param listener action listener
+     */
+    public void deleteADTasks(String detectorId, Consumer consumer, ActionListener<DeleteResponse> listener) {
+        DeleteByQueryRequest request = new DeleteByQueryRequest(CommonName.DETECTION_STATE_INDEX);
+
+        BoolQueryBuilder query = new BoolQueryBuilder();
+        query.filter(new TermQueryBuilder(DETECTOR_ID_FIELD, detectorId));
+
+        request.setQuery(query);
+        client.execute(DeleteByQueryAction.INSTANCE, request, ActionListener.wrap(r -> {
+            logger.info("AD tasks deleted for detector {}", detectorId);
+            consumer.accept(r);
+        }, e -> listener.onFailure(e)));
     }
 
     /**
