--- conflicted
+++ resolved
@@ -69,11 +69,7 @@
     public static final String TOTAL_UPDATES = "total_updates";
     public static final String AD_TASK = "ad_task";
     public static final String AD_TASK_REMOTE = "ad_task_remote";
-<<<<<<< HEAD
-    public static final String CANCEL_TASK = "_cancel_task";
-=======
     public static final String CANCEL_TASK = "cancel_task";
->>>>>>> 74230c59
 
     // ======================================
     // Index mapping
