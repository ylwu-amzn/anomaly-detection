--- conflicted
+++ resolved
@@ -395,11 +395,7 @@
      */
     public void initDetectionStateIndex(ActionListener<CreateIndexResponse> actionListener) {
         try {
-<<<<<<< HEAD
-            CreateIndexRequest request = new CreateIndexRequest(DetectorInternalState.DETECTOR_STATE_INDEX)
-=======
             CreateIndexRequest request = new CreateIndexRequest(CommonName.DETECTION_STATE_INDEX)
->>>>>>> 96411fe2
                 .mapping(AnomalyDetector.TYPE, getDetectionStateMappings(), XContentType.JSON);
             adminClient.indices().create(request, markMappingUpToDate(ADIndex.STATE, actionListener));
         } catch (IOException e) {
