--- conflicted
+++ resolved
@@ -52,10 +52,7 @@
 import org.junit.Before;
 
 import com.amazon.opendistroforelasticsearch.ad.common.exception.AnomalyDetectionException;
-<<<<<<< HEAD
-=======
 import com.amazon.opendistroforelasticsearch.ad.constant.CommonName;
->>>>>>> 96411fe2
 import com.amazon.opendistroforelasticsearch.ad.indices.AnomalyDetectionIndices;
 import com.amazon.opendistroforelasticsearch.ad.model.ADTask;
 import com.amazon.opendistroforelasticsearch.ad.model.AnomalyDetector;
@@ -99,11 +96,7 @@
     }
 
     public String createADTask(ADTask adTask) throws IOException {
-<<<<<<< HEAD
-        return indexDoc(ADTask.DETECTION_STATE_INDEX, adTask.toXContent(jsonBuilder(), XCONTENT_WITH_TYPE));
-=======
         return indexDoc(CommonName.DETECTION_STATE_INDEX, adTask.toXContent(jsonBuilder(), XCONTENT_WITH_TYPE));
->>>>>>> 96411fe2
     }
 
     public void createDetectorIndex() throws IOException {
@@ -111,11 +104,7 @@
     }
 
     public void createDetectionStateIndex() throws IOException {
-<<<<<<< HEAD
-        createIndex(ADTask.DETECTION_STATE_INDEX, AnomalyDetectionIndices.getDetectionStateMappings());
-=======
         createIndex(CommonName.DETECTION_STATE_INDEX, AnomalyDetectionIndices.getDetectionStateMappings());
->>>>>>> 96411fe2
     }
 
     public void createTestDataIndex(String indexName) {
