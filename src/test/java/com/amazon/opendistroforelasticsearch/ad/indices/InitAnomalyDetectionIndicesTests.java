--- conflicted
+++ resolved
@@ -176,11 +176,7 @@
         ActionListener<CreateIndexResponse> listener = mock(ActionListener.class);
         if (index.equals(AnomalyDetector.ANOMALY_DETECTORS_INDEX)) {
             adIndices.initAnomalyDetectorIndexIfAbsent(listener);
-<<<<<<< HEAD
-        } else if (index.equals(DetectorInternalState.DETECTOR_STATE_INDEX)) {
-=======
         } else if (index.equals(CommonName.DETECTION_STATE_INDEX)) {
->>>>>>> 96411fe2
             adIndices.initDetectionStateIndex(listener);
         } else if (index.equals(CommonName.CHECKPOINT_INDEX_NAME)) {
             adIndices.initCheckpointIndex(listener);
