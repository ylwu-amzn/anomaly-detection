/*
 * Copyright 2020 Amazon.com, Inc. or its affiliates. All Rights Reserved.
 *
 * Licensed under the Apache License, Version 2.0 (the "License").
 * You may not use this file except in compliance with the License.
 * A copy of the License is located at
 *
 *     http://www.apache.org/licenses/LICENSE-2.0
 *
 * or in the "license" file accompanying this file. This file is distributed
 * on an "AS IS" BASIS, WITHOUT WARRANTIES OR CONDITIONS OF ANY KIND, either
 * express or implied. See the License for the specific language governing
 * permissions and limitations under the License.
 */

package com.amazon.opendistroforelasticsearch.ad.transport;

import static com.amazon.opendistroforelasticsearch.ad.settings.AnomalyDetectorSettings.BATCH_TASK_PIECE_INTERVAL_SECONDS;
import static com.amazon.opendistroforelasticsearch.ad.settings.AnomalyDetectorSettings.MAX_BATCH_TASK_PER_NODE;
import static com.amazon.opendistroforelasticsearch.ad.settings.AnomalyDetectorSettings.MAX_OLD_AD_TASK_DOCS_PER_DETECTOR;
import static com.amazon.opendistroforelasticsearch.ad.util.RestHandlerUtils.PROFILE;
import static com.amazon.opendistroforelasticsearch.ad.util.RestHandlerUtils.START_JOB;
import static com.amazon.opendistroforelasticsearch.ad.util.RestHandlerUtils.STOP_JOB;
import static org.elasticsearch.index.seqno.SequenceNumbers.UNASSIGNED_PRIMARY_TERM;
import static org.elasticsearch.index.seqno.SequenceNumbers.UNASSIGNED_SEQ_NO;

import java.io.IOException;
import java.time.Instant;
import java.time.temporal.ChronoUnit;
import java.util.ArrayList;
import java.util.Collection;
import java.util.Collections;
import java.util.Set;
import java.util.concurrent.atomic.AtomicLong;

import org.elasticsearch.ElasticsearchStatusException;
import org.elasticsearch.action.get.GetResponse;
import org.elasticsearch.common.lucene.uid.Versions;
import org.elasticsearch.common.settings.Settings;
import org.elasticsearch.index.IndexNotFoundException;
import org.elasticsearch.plugins.Plugin;
import org.elasticsearch.test.ESIntegTestCase;
import org.junit.Before;

import com.amazon.opendistroforelasticsearch.ad.HistoricalDetectorIntegTestCase;
import com.amazon.opendistroforelasticsearch.ad.TestHelpers;
import com.amazon.opendistroforelasticsearch.ad.model.ADTask;
import com.amazon.opendistroforelasticsearch.ad.model.ADTaskState;
import com.amazon.opendistroforelasticsearch.ad.model.AnomalyDetector;
import com.amazon.opendistroforelasticsearch.ad.model.AnomalyDetectorJob;
import com.amazon.opendistroforelasticsearch.ad.model.DetectionDateRange;
import com.amazon.opendistroforelasticsearch.ad.plugin.MockReindexPlugin;
import com.amazon.opendistroforelasticsearch.ad.stats.StatNames;
import com.google.common.collect.ImmutableList;
import com.google.common.collect.ImmutableSet;

@ESIntegTestCase.ClusterScope(scope = ESIntegTestCase.Scope.TEST, numDataNodes = 2)
public class AnomalyDetectorJobTransportActionTests extends HistoricalDetectorIntegTestCase {
    private Instant startTime;
    private Instant endTime;
    private String type = "error";
    private int maxOldAdTaskDocsPerDetector = 2;

    @Override
    @Before
    public void setUp() throws Exception {
        super.setUp();
        startTime = Instant.now().minus(10, ChronoUnit.DAYS);
        endTime = Instant.now();
        ingestTestData(testIndex, startTime, detectionIntervalInMinutes, type, 2000);
        createDetectorIndex();
    }

    @Override
    protected Settings nodeSettings(int nodeOrdinal) {
        return Settings
            .builder()
            .put(super.nodeSettings(nodeOrdinal))
            .put(BATCH_TASK_PIECE_INTERVAL_SECONDS.getKey(), 1)
            .put(MAX_BATCH_TASK_PER_NODE.getKey(), 1)
            .put(MAX_OLD_AD_TASK_DOCS_PER_DETECTOR.getKey(), maxOldAdTaskDocsPerDetector)
            .build();
    }

    @Override
    protected Collection<Class<? extends Plugin>> getMockPlugins() {
        final ArrayList<Class<? extends Plugin>> plugins = new ArrayList<>();
        plugins.add(MockReindexPlugin.class);
        plugins.addAll(super.getMockPlugins());
        return Collections.unmodifiableList(plugins);
    }

    public void testDetectorIndexNotFound() {
        deleteDetectorIndex();
        String detectorId = randomAlphaOfLength(5);
        AnomalyDetectorJobRequest request = startDetectorJobRequest(detectorId);
        IndexNotFoundException exception = expectThrows(
            IndexNotFoundException.class,
            () -> client().execute(AnomalyDetectorJobAction.INSTANCE, request).actionGet(3000)
        );
        assertTrue(exception.getMessage().contains("no such index [.opendistro-anomaly-detectors]"));
    }

    public void testDetectorNotFound() {
        String detectorId = randomAlphaOfLength(5);
        AnomalyDetectorJobRequest request = startDetectorJobRequest(detectorId);
        ElasticsearchStatusException exception = expectThrows(
            ElasticsearchStatusException.class,
            () -> client().execute(AnomalyDetectorJobAction.INSTANCE, request).actionGet(3000)
        );
        assertTrue(exception.getMessage().contains("AnomalyDetector is not found"));
    }

    public void testValidHistoricalDetector() throws IOException, InterruptedException {
        ADTask adTask = startHistoricalDetector();
        Thread.sleep(10000);
        ADTask finishedTask = getADTask(adTask.getTaskId());
        assertEquals(ADTaskState.FINISHED.name(), finishedTask.getState());
    }

    private ADTask startHistoricalDetector() throws IOException {
        DetectionDateRange dateRange = new DetectionDateRange(startTime, endTime);
        AnomalyDetector detector = TestHelpers
            .randomDetector(dateRange, ImmutableList.of(maxValueFeature()), testIndex, detectionIntervalInMinutes, timeField);
        String detectorId = createDetector(detector);
        AnomalyDetectorJobRequest request = new AnomalyDetectorJobRequest(
            detectorId,
            UNASSIGNED_SEQ_NO,
            UNASSIGNED_PRIMARY_TERM,
            START_JOB
        );
        AnomalyDetectorJobResponse response = client().execute(AnomalyDetectorJobAction.INSTANCE, request).actionGet(10000);
        return getADTask(response.getId());
    }

    public void testRunMultipleTasksForHistoricalDetector() throws IOException, InterruptedException {
        DetectionDateRange dateRange = new DetectionDateRange(startTime, endTime);
        AnomalyDetector detector = TestHelpers
            .randomDetector(dateRange, ImmutableList.of(maxValueFeature()), testIndex, detectionIntervalInMinutes, timeField);
        String detectorId = createDetector(detector);
        AnomalyDetectorJobRequest request = startDetectorJobRequest(detectorId);
        AnomalyDetectorJobResponse response = client().execute(AnomalyDetectorJobAction.INSTANCE, request).actionGet(10000);
        assertNotNull(response.getId());
        ElasticsearchStatusException exception = expectThrows(
            ElasticsearchStatusException.class,
            () -> client().execute(AnomalyDetectorJobAction.INSTANCE, request).actionGet(10000)
        );
        assertTrue(exception.getMessage().contains("Detector is already running"));
    }

    /*public void testCleanOldTaskDocs() throws IOException, InterruptedException {
        updateTransientSettings(ImmutableMap.of(BATCH_TASK_PIECE_INTERVAL_SECONDS.getKey(), 1));
        DetectionDateRange dateRange = new DetectionDateRange(startTime, endTime);
        AnomalyDetector detector = TestHelpers
            .randomDetector(dateRange, ImmutableList.of(maxValueFeature()), testIndex, detectionIntervalInMinutes, timeField);
        String detectorId = createDetector(detector);
    
        createDetectionStateIndex();
        List<ADTaskState> states = ImmutableList.of(ADTaskState.FAILED, ADTaskState.FINISHED, ADTaskState.STOPPED);
        for (ADTaskState state : states) {
            ADTask task = randomADTask(randomAlphaOfLength(5), detector, detectorId, state);
            createADTask(task);
        }
        long count = countDocs(CommonName.DETECTION_STATE_INDEX);
        assertEquals(states.size(), count);
    
        AnomalyDetectorJobRequest request = new AnomalyDetectorJobRequest(detectorId, randomLong(), randomLong(), START_JOB);
<<<<<<< HEAD
    //        AtomicReference<AnomalyDetectorJobResponse> response = new AtomicReference<>();
        // CountDownLatch latch = new CountDownLatch(1);
        // client().execute(AnomalyDetectorJobAction.INSTANCE, request, ActionListener.wrap(r -> {
        // latch.countDown();
        // response.set(r);
        // }, e -> { latch.countDown(); }));
        // latch.await();
        client().execute(AnomalyDetectorJobAction.INSTANCE, request).actionGet();
    
=======
        AtomicReference<AnomalyDetectorJobResponse> response = new AtomicReference<>();
        CountDownLatch latch = new CountDownLatch(1);
        client().execute(AnomalyDetectorJobAction.INSTANCE, request, ActionListener.wrap(r -> {
            latch.countDown();
            response.set(r);
        }, e -> { latch.countDown(); }));
        latch.await();
        Thread.sleep(10000);
>>>>>>> 0d1c8e2d
        count = countDocs(CommonName.DETECTION_STATE_INDEX);
        // we have one latest task, so total count should add 1
        assertEquals(maxOldAdTaskDocsPerDetector + 1, count);
    }*/

    public void testStartRealtimeDetector() throws IOException {
        String detectorId = startRealtimeDetector();
        GetResponse doc = getDoc(AnomalyDetectorJob.ANOMALY_DETECTOR_JOB_INDEX, detectorId);
        AnomalyDetectorJob job = toADJob(doc);
        assertTrue(job.isEnabled());
        assertEquals(detectorId, job.getName());
    }

    private String startRealtimeDetector() throws IOException {
        AnomalyDetector detector = TestHelpers
            .randomDetector(null, ImmutableList.of(maxValueFeature()), testIndex, detectionIntervalInMinutes, timeField);
        String detectorId = createDetector(detector);
        AnomalyDetectorJobRequest request = startDetectorJobRequest(detectorId);
        AnomalyDetectorJobResponse response = client().execute(AnomalyDetectorJobAction.INSTANCE, request).actionGet(10000);
        assertEquals(detectorId, response.getId());
        return response.getId();
    }

    public void testRealtimeDetectorWithoutFeature() throws IOException {
        AnomalyDetector detector = TestHelpers.randomDetector(null, ImmutableList.of(), testIndex, detectionIntervalInMinutes, timeField);
        testInvalidDetector(detector, "Can't start detector job as no features configured");
    }

    public void testHistoricalDetectorWithoutFeature() throws IOException {
        AnomalyDetector detector = TestHelpers
            .randomDetector(
                new DetectionDateRange(startTime, endTime),
                ImmutableList.of(),
                testIndex,
                detectionIntervalInMinutes,
                timeField
            );
        testInvalidDetector(detector, "Can't start detector job as no features configured");
    }

    public void testRealtimeDetectorWithoutEnabledFeature() throws IOException {
        AnomalyDetector detector = TestHelpers
            .randomDetector(null, ImmutableList.of(TestHelpers.randomFeature(false)), testIndex, detectionIntervalInMinutes, timeField);
        testInvalidDetector(detector, "Can't start detector job as no enabled features configured");
    }

    public void testHistoricalDetectorWithoutEnabledFeature() throws IOException {
        AnomalyDetector detector = TestHelpers
            .randomDetector(
                new DetectionDateRange(startTime, endTime),
                ImmutableList.of(TestHelpers.randomFeature(false)),
                testIndex,
                detectionIntervalInMinutes,
                timeField
            );
        testInvalidDetector(detector, "Can't start detector job as no enabled features configured");
    }

    private void testInvalidDetector(AnomalyDetector detector, String error) throws IOException {
        String detectorId = createDetector(detector);
        AnomalyDetectorJobRequest request = startDetectorJobRequest(detectorId);
        ElasticsearchStatusException exception = expectThrows(
            ElasticsearchStatusException.class,
            () -> client().execute(AnomalyDetectorJobAction.INSTANCE, request).actionGet(10000)
        );
        assertEquals(error, exception.getMessage());
    }

    private AnomalyDetectorJobRequest startDetectorJobRequest(String detectorId) {
        return new AnomalyDetectorJobRequest(detectorId, UNASSIGNED_SEQ_NO, UNASSIGNED_PRIMARY_TERM, START_JOB);
    }

    private AnomalyDetectorJobRequest stopDetectorJobRequest(String detectorId) {
        return new AnomalyDetectorJobRequest(detectorId, UNASSIGNED_SEQ_NO, UNASSIGNED_PRIMARY_TERM, STOP_JOB);
    }

    public void testStopRealtimeDetector() throws IOException {
        String detectorId = startRealtimeDetector();
        AnomalyDetectorJobRequest request = stopDetectorJobRequest(detectorId);
        client().execute(AnomalyDetectorJobAction.INSTANCE, request).actionGet(10000);
        GetResponse doc = getDoc(AnomalyDetectorJob.ANOMALY_DETECTOR_JOB_INDEX, detectorId);
        AnomalyDetectorJob job = toADJob(doc);
        assertFalse(job.isEnabled());
        assertEquals(detectorId, job.getName());
    }

    public void testStopHistoricalDetector() throws IOException, InterruptedException {
        ADTask adTask = startHistoricalDetector();
        assertEquals(ADTaskState.INIT.name(), adTask.getState());
        AnomalyDetectorJobRequest request = stopDetectorJobRequest(adTask.getDetectorId());
        client().execute(AnomalyDetectorJobAction.INSTANCE, request).actionGet(10000);
        assertEquals(1, getExecutingADTask());
        Thread.sleep(5000);
        ADTask stoppedTask = getADTask(adTask.getTaskId());
        assertEquals(ADTaskState.STOPPED.name(), stoppedTask.getState());
        assertEquals(0, getExecutingADTask());
    }

    public void testProfileHistoricalDetector() throws IOException, InterruptedException {
        ADTask adTask = startHistoricalDetector();
        assertEquals(ADTaskState.INIT.name(), adTask.getState());

        GetAnomalyDetectorRequest request = new GetAnomalyDetectorRequest(
            adTask.getDetectorId(),
            Versions.MATCH_ANY,
            false,
            "",
            PROFILE,
            true,
            null
        );
        GetAnomalyDetectorResponse response = client().execute(GetAnomalyDetectorAction.INSTANCE, request).actionGet(10000);
        System.out.println(response);
        ADTask profileAdTask = response.getDetectorProfile().getAdTaskProfile().getAdTask();
        assertEquals(adTask.getTaskId(), profileAdTask.getTaskId());
        assertEquals(adTask.getDetectorId(), profileAdTask.getDetectorId());
        assertEquals(adTask.getDetector(), profileAdTask.getDetector());
    }

    private long getExecutingADTask() {
        ADStatsRequest adStatsRequest = new ADStatsRequest(getDataNodesArray());
        Set<String> validStats = ImmutableSet.of(StatNames.AD_EXECUTING_BATCH_TASK_COUNT.getName());
        adStatsRequest.addAll(validStats);
        StatsAnomalyDetectorResponse statsResponse = client().execute(StatsAnomalyDetectorAction.INSTANCE, adStatsRequest).actionGet(5000);
        AtomicLong totalExecutingTask = new AtomicLong(0);
        statsResponse
            .getAdStatsResponse()
            .getADStatsNodesResponse()
            .getNodes()
            .forEach(
                node -> { totalExecutingTask.getAndAdd((Long) node.getStatsMap().get(StatNames.AD_EXECUTING_BATCH_TASK_COUNT.getName())); }
            );
        return totalExecutingTask.get();
    }
}<|MERGE_RESOLUTION|>--- conflicted
+++ resolved
@@ -30,10 +30,16 @@
 import java.util.ArrayList;
 import java.util.Collection;
 import java.util.Collections;
+import java.util.List;
 import java.util.Set;
+import java.util.concurrent.CountDownLatch;
 import java.util.concurrent.atomic.AtomicLong;
-
+import java.util.concurrent.atomic.AtomicReference;
+
+import com.amazon.opendistroforelasticsearch.ad.constant.CommonName;
+import com.google.common.collect.ImmutableMap;
 import org.elasticsearch.ElasticsearchStatusException;
+import org.elasticsearch.action.ActionListener;
 import org.elasticsearch.action.get.GetResponse;
 import org.elasticsearch.common.lucene.uid.Versions;
 import org.elasticsearch.common.settings.Settings;
@@ -148,7 +154,7 @@
         assertTrue(exception.getMessage().contains("Detector is already running"));
     }
 
-    /*public void testCleanOldTaskDocs() throws IOException, InterruptedException {
+    public void testCleanOldTaskDocs() throws IOException, InterruptedException {
         updateTransientSettings(ImmutableMap.of(BATCH_TASK_PIECE_INTERVAL_SECONDS.getKey(), 1));
         DetectionDateRange dateRange = new DetectionDateRange(startTime, endTime);
         AnomalyDetector detector = TestHelpers
@@ -165,17 +171,6 @@
         assertEquals(states.size(), count);
     
         AnomalyDetectorJobRequest request = new AnomalyDetectorJobRequest(detectorId, randomLong(), randomLong(), START_JOB);
-<<<<<<< HEAD
-    //        AtomicReference<AnomalyDetectorJobResponse> response = new AtomicReference<>();
-        // CountDownLatch latch = new CountDownLatch(1);
-        // client().execute(AnomalyDetectorJobAction.INSTANCE, request, ActionListener.wrap(r -> {
-        // latch.countDown();
-        // response.set(r);
-        // }, e -> { latch.countDown(); }));
-        // latch.await();
-        client().execute(AnomalyDetectorJobAction.INSTANCE, request).actionGet();
-    
-=======
         AtomicReference<AnomalyDetectorJobResponse> response = new AtomicReference<>();
         CountDownLatch latch = new CountDownLatch(1);
         client().execute(AnomalyDetectorJobAction.INSTANCE, request, ActionListener.wrap(r -> {
@@ -184,11 +179,10 @@
         }, e -> { latch.countDown(); }));
         latch.await();
         Thread.sleep(10000);
->>>>>>> 0d1c8e2d
         count = countDocs(CommonName.DETECTION_STATE_INDEX);
         // we have one latest task, so total count should add 1
         assertEquals(maxOldAdTaskDocsPerDetector + 1, count);
-    }*/
+    }
 
     public void testStartRealtimeDetector() throws IOException {
         String detectorId = startRealtimeDetector();
