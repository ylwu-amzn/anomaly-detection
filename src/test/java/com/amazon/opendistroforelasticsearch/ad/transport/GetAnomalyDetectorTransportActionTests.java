/*
 * Copyright 2020 Amazon.com, Inc. or its affiliates. All Rights Reserved.
 *
 * Licensed under the Apache License, Version 2.0 (the "License").
 * You may not use this file except in compliance with the License.
 * A copy of the License is located at
 *
 *     http://www.apache.org/licenses/LICENSE-2.0
 *
 * or in the "license" file accompanying this file. This file is distributed
 * on an "AS IS" BASIS, WITHOUT WARRANTIES OR CONDITIONS OF ANY KIND, either
 * express or implied. See the License for the specific language governing
 * permissions and limitations under the License.
 */

package com.amazon.opendistroforelasticsearch.ad.transport;

import java.io.IOException;
import java.time.Instant;
import java.util.Map;

import org.elasticsearch.action.ActionListener;
import org.elasticsearch.action.support.ActionFilters;
import org.elasticsearch.common.io.stream.BytesStreamOutput;
import org.elasticsearch.common.io.stream.NamedWriteableAwareStreamInput;
import org.elasticsearch.common.io.stream.NamedWriteableRegistry;
import org.elasticsearch.common.io.stream.StreamInput;
import org.elasticsearch.common.xcontent.ToXContent;
import org.elasticsearch.common.xcontent.XContentBuilder;
import org.elasticsearch.rest.RestStatus;
import org.elasticsearch.tasks.Task;
import org.elasticsearch.test.ESSingleNodeTestCase;
import org.elasticsearch.transport.TransportService;
import org.junit.Assert;
import org.junit.Before;
import org.junit.Test;
import org.mockito.Mockito;

<<<<<<< HEAD
import com.amazon.opendistroforelasticsearch.ad.task.ADTaskManager;
=======
import com.amazon.opendistroforelasticsearch.ad.TestHelpers;
import com.amazon.opendistroforelasticsearch.ad.model.AnomalyDetector;
import com.amazon.opendistroforelasticsearch.ad.model.AnomalyDetectorJob;
import com.amazon.opendistroforelasticsearch.ad.model.EntityProfile;
>>>>>>> f442efdc
import com.amazon.opendistroforelasticsearch.ad.util.DiscoveryNodeFilterer;
import com.amazon.opendistroforelasticsearch.ad.util.RestHandlerUtils;
import com.google.common.collect.ImmutableMap;

public class GetAnomalyDetectorTransportActionTests extends ESSingleNodeTestCase {
    private GetAnomalyDetectorTransportAction action;
    private Task task;
    private ActionListener<GetAnomalyDetectorResponse> response;

    @Override
    @Before
    public void setUp() throws Exception {
        super.setUp();
        action = new GetAnomalyDetectorTransportAction(
            Mockito.mock(TransportService.class),
            Mockito.mock(DiscoveryNodeFilterer.class),
            Mockito.mock(ActionFilters.class),
            client(),
            xContentRegistry(),
            Mockito.mock(ADTaskManager.class)
        );
        task = Mockito.mock(Task.class);
        response = new ActionListener<GetAnomalyDetectorResponse>() {
            @Override
            public void onResponse(GetAnomalyDetectorResponse getResponse) {
                // When no detectors exist, get response is not generated
                assertTrue(true);
            }

            @Override
            public void onFailure(Exception e) {}
        };
    }

    @Override
    protected NamedWriteableRegistry writableRegistry() {
        return getInstanceFromNode(NamedWriteableRegistry.class);
    }

    @Test
    public void testGetTransportAction() throws IOException {
        GetAnomalyDetectorRequest getAnomalyDetectorRequest = new GetAnomalyDetectorRequest(
            "1234",
            4321,
            false,
            false,
            "nonempty",
            "",
            false,
            null
        );
        action.doExecute(task, getAnomalyDetectorRequest, response);
    }

    @Test
    public void testGetTransportActionWithReturnJob() throws IOException {
        GetAnomalyDetectorRequest getAnomalyDetectorRequest = new GetAnomalyDetectorRequest(
            "1234",
            4321,
            true,
            false,
            "",
            "abcd",
            false,
            null
        );
        action.doExecute(task, getAnomalyDetectorRequest, response);
    }

    @Test
    public void testGetAction() {
        Assert.assertNotNull(GetAnomalyDetectorAction.INSTANCE.name());
        Assert.assertEquals(GetAnomalyDetectorAction.INSTANCE.name(), GetAnomalyDetectorAction.NAME);
    }

    @Test
    public void testGetAnomalyDetectorRequest() throws IOException {
        GetAnomalyDetectorRequest request = new GetAnomalyDetectorRequest("1234", 4321, true, "", "abcd", false, "value");
        BytesStreamOutput out = new BytesStreamOutput();
        request.writeTo(out);
        StreamInput input = out.bytes().streamInput();
        GetAnomalyDetectorRequest newRequest = new GetAnomalyDetectorRequest(input);
        Assert.assertEquals(request.getDetectorID(), newRequest.getDetectorID());
        Assert.assertEquals(request.getRawPath(), newRequest.getRawPath());
        Assert.assertNull(newRequest.validate());
    }

    @Test
    public void testGetAnomalyDetectorRequestNoEntityValue() throws IOException {
        GetAnomalyDetectorRequest request = new GetAnomalyDetectorRequest("1234", 4321, true, "", "abcd", false, null);
        BytesStreamOutput out = new BytesStreamOutput();
        request.writeTo(out);
        StreamInput input = out.bytes().streamInput();
        GetAnomalyDetectorRequest newRequest = new GetAnomalyDetectorRequest(input);
        Assert.assertNull(newRequest.getEntityValue());
    }

    @SuppressWarnings("unchecked")
    @Test
    public void testGetAnomalyDetectorResponse() throws IOException {
        BytesStreamOutput out = new BytesStreamOutput();
        AnomalyDetector detector = TestHelpers.randomAnomalyDetector(ImmutableMap.of("testKey", "testValue"), Instant.now());
        AnomalyDetectorJob adJob = TestHelpers.randomAnomalyDetectorJob();
        GetAnomalyDetectorResponse response = new GetAnomalyDetectorResponse(
            4321,
            "1234",
            5678,
            9867,
            detector,
            adJob,
            false,
            RestStatus.OK,
            null,
            null,
            false
        );
        response.writeTo(out);
        NamedWriteableAwareStreamInput input = new NamedWriteableAwareStreamInput(out.bytes().streamInput(), writableRegistry());
        GetAnomalyDetectorResponse newResponse = new GetAnomalyDetectorResponse(input);
        XContentBuilder builder = TestHelpers.builder();
        Assert.assertNotNull(newResponse.toXContent(builder, ToXContent.EMPTY_PARAMS));

        Map<String, Object> map = TestHelpers.XContentBuilderToMap(builder);
        Assert.assertTrue(map.get(RestHandlerUtils.ANOMALY_DETECTOR) instanceof Map);
        Map<String, Object> map1 = (Map<String, Object>) map.get(RestHandlerUtils.ANOMALY_DETECTOR);
        Assert.assertEquals(map1.get("name"), detector.getName());
    }

    @Test
    public void testGetAnomalyDetectorProfileResponse() throws IOException {
        BytesStreamOutput out = new BytesStreamOutput();
        AnomalyDetector detector = TestHelpers.randomAnomalyDetector(ImmutableMap.of("testKey", "testValue"), Instant.now());
        AnomalyDetectorJob adJob = TestHelpers.randomAnomalyDetectorJob();
        EntityProfile entityProfile = new EntityProfile.Builder("catField", "app-0").build();
        GetAnomalyDetectorResponse response = new GetAnomalyDetectorResponse(
            4321,
            "1234",
            5678,
            9867,
            detector,
            adJob,
            false,
            RestStatus.OK,
            null,
            entityProfile,
            true
        );
        response.writeTo(out);
        NamedWriteableAwareStreamInput input = new NamedWriteableAwareStreamInput(out.bytes().streamInput(), writableRegistry());
        GetAnomalyDetectorResponse newResponse = new GetAnomalyDetectorResponse(input);
        XContentBuilder builder = TestHelpers.builder();
        Assert.assertNotNull(newResponse.toXContent(builder, ToXContent.EMPTY_PARAMS));

        Map<String, Object> map = TestHelpers.XContentBuilderToMap(builder);
        Assert.assertEquals(map.get(EntityProfile.CATEGORY_FIELD), "catField");
        Assert.assertEquals(map.get(EntityProfile.ENTITY_VALUE), "app-0");
    }
}<|MERGE_RESOLUTION|>--- conflicted
+++ resolved
@@ -36,14 +36,11 @@
 import org.junit.Test;
 import org.mockito.Mockito;
 
-<<<<<<< HEAD
 import com.amazon.opendistroforelasticsearch.ad.task.ADTaskManager;
-=======
 import com.amazon.opendistroforelasticsearch.ad.TestHelpers;
 import com.amazon.opendistroforelasticsearch.ad.model.AnomalyDetector;
 import com.amazon.opendistroforelasticsearch.ad.model.AnomalyDetectorJob;
 import com.amazon.opendistroforelasticsearch.ad.model.EntityProfile;
->>>>>>> f442efdc
 import com.amazon.opendistroforelasticsearch.ad.util.DiscoveryNodeFilterer;
 import com.amazon.opendistroforelasticsearch.ad.util.RestHandlerUtils;
 import com.google.common.collect.ImmutableMap;
@@ -121,7 +118,7 @@
 
     @Test
     public void testGetAnomalyDetectorRequest() throws IOException {
-        GetAnomalyDetectorRequest request = new GetAnomalyDetectorRequest("1234", 4321, true, "", "abcd", false, "value");
+        GetAnomalyDetectorRequest request = new GetAnomalyDetectorRequest("1234", 4321, true, false, "", "abcd", false, "value");
         BytesStreamOutput out = new BytesStreamOutput();
         request.writeTo(out);
         StreamInput input = out.bytes().streamInput();
@@ -133,7 +130,7 @@
 
     @Test
     public void testGetAnomalyDetectorRequestNoEntityValue() throws IOException {
-        GetAnomalyDetectorRequest request = new GetAnomalyDetectorRequest("1234", 4321, true, "", "abcd", false, null);
+        GetAnomalyDetectorRequest request = new GetAnomalyDetectorRequest("1234", 4321, true, false, "", "abcd", false, null);
         BytesStreamOutput out = new BytesStreamOutput();
         request.writeTo(out);
         StreamInput input = out.bytes().streamInput();
@@ -154,6 +151,8 @@
             9867,
             detector,
             adJob,
+            false,
+            null,
             false,
             RestStatus.OK,
             null,
@@ -186,6 +185,8 @@
             detector,
             adJob,
             false,
+            null,
+            false,
             RestStatus.OK,
             null,
             entityProfile,
